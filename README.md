--- conflicted
+++ resolved
@@ -34,8 +34,6 @@
 Because nginx does not support dynamic loading of modules, you need to add
 ngx_pagespeed as a build-time dependency.
 
-<<<<<<< HEAD
-=======
 ### Simple method: Using a binary Pagespeed Optimization Library
 
 Install dependencies:
@@ -66,27 +64,19 @@
 
 ### Complex method: Building the Pagespeed Optimization Library from source
 
->>>>>>> c12ba7ad
 First build mod_pagespeed against the current revision we work at:
 
     $ mkdir ~/mod_pagespeed
     $ cd ~/mod_pagespeed
     $ gclient config http://modpagespeed.googlecode.com/svn/trunk/src
     $ gclient sync --force --jobs=1
-<<<<<<< HEAD
-=======
     $ cd src/
->>>>>>> c12ba7ad
     $ svn up -r2338
     $ gclient runhooks
     $ make BUILDTYPE=Release mod_pagespeed_test pagespeed_automatic_test
 
-<<<<<<< HEAD
-(See https://developers.google.com/speed/docs/mod_pagespeed/build_from_source if
-=======
 (See [mod_pagespeed: build from
 source](https://developers.google.com/speed/docs/mod_pagespeed/build_from_source) if
->>>>>>> c12ba7ad
 you run into trouble, or ask for help on the mailing list.)
 
 Then build the pagespeed optimization library:
