--- conflicted
+++ resolved
@@ -99,23 +99,13 @@
   NGX_ADDON_SRCS="$NGX_ADDON_SRCS $ps_src/ngx_rewrite_options.cc"
   NGX_ADDON_SRCS="$NGX_ADDON_SRCS $ps_src/ngx_server_context.cc"
   NGX_ADDON_SRCS="$NGX_ADDON_SRCS $ps_src/ngx_base_fetch.cc"
-<<<<<<< HEAD
-  NGX_ADDON_SRCS="$NGX_ADDON_SRCS $ps_src/ngx_url_async_fetcher.cc"
-  NGX_ADDON_SRCS="$NGX_ADDON_SRCS $ps_src/ngx_fetch.cc"
-=======
   NGX_ADDON_SRCS="$NGX_ADDON_SRCS $ps_src/ngx_cache.cc"
->>>>>>> 04de8c0c
   HTTP_AUX_FILTER_MODULES="$HTTP_AUX_FILTER_MODULES $ngx_addon_name"
   CORE_LIBS="$CORE_LIBS 
              $pagespeed_libs
              $mod_pagespeed_dir/out/$buildtype/obj.target/third_party/serf/libserf.a
-<<<<<<< HEAD
-             $mod_pagespeed_dir/out/$buildtype/obj.target/third_party/apr/libapr.a
-             $mod_pagespeed_dir/out/$buildtype/obj.target/third_party/aprutil/libaprutil.a"
-=======
              $mod_pagespeed_dir/out/$buildtype/obj.target/third_party/aprutil/libaprutil.a
              $mod_pagespeed_dir/out/$buildtype/obj.target/third_party/apr/libapr.a"
->>>>>>> 04de8c0c
   CORE_INCS="$CORE_INCS $pagespeed_include"
 else
   cat << END
