/*
 * Copyright 2012 Google Inc.
 *
 * Licensed under the Apache License, Version 2.0 (the "License");
 * you may not use this file except in compliance with the License.
 * You may obtain a copy of the License at
 *
 *      http://www.apache.org/licenses/LICENSE-2.0
 *
 * Unless required by applicable law or agreed to in writing, software
 * distributed under the License is distributed on an "AS IS" BASIS,
 * WITHOUT WARRANTIES OR CONDITIONS OF ANY KIND, either express or implied.
 * See the License for the specific language governing permissions and
 * limitations under the License.
 */

// Author: jefftk@google.com (Jeff Kaufman)

#include "ngx_base_fetch.h"
#include "ngx_pagespeed.h"
#include "net/instaweb/http/public/response_headers.h"
#include "net/instaweb/util/public/google_message_handler.h"
#include "net/instaweb/util/public/message_handler.h"

namespace net_instaweb {

NgxBaseFetch::NgxBaseFetch(ngx_http_request_t* r, int pipe_fd)
    : request_(r), done_called_(false), last_buf_sent_(false),
      pipe_fd_(pipe_fd) {
  if (pthread_mutex_init(&mutex_, NULL)) CHECK(0);
  PopulateRequestHeaders();
}

NgxBaseFetch::~NgxBaseFetch() {
  pthread_mutex_destroy(&mutex_);
}

void NgxBaseFetch::Lock() {
  pthread_mutex_lock(&mutex_);
}

void NgxBaseFetch::Unlock() {
  pthread_mutex_unlock(&mutex_);
}

void NgxBaseFetch::PopulateRequestHeaders() {
  CopyHeadersFromTable<RequestHeaders>(&request_->headers_in.headers,
                                       request_headers());
}

void NgxBaseFetch::PopulateResponseHeaders() {
  CopyHeadersFromTable<ResponseHeaders>(&request_->headers_out.headers,
                                        response_headers());

  response_headers()->set_status_code(request_->headers_out.status);

  // Manually copy over the content type because it's not included in
  // request_->headers_out.headers.
  response_headers()->Add(
      HttpAttributes::kContentType,
<<<<<<< HEAD
      ngx_http_pagespeed_str_to_string_piece(
          request_->headers_out.content_type));

  //TODO(oschaaf): ComputeCaching should be called in setupforhtml()?
=======
      ngx_psol::str_to_string_piece(request_->headers_out.content_type));

  // TODO(oschaaf): ComputeCaching should be called in setupforhtml()?
>>>>>>> 04de8c0c
  response_headers()->ComputeCaching();
}

template<class HeadersT>
void NgxBaseFetch::CopyHeadersFromTable(ngx_list_t* headers_from,
                                        HeadersT* headers_to) {
  // http_version is the version number of protocol; 1.1 = 1001. See
  // NGX_HTTP_VERSION_* in ngx_http_request.h
  headers_to->set_major_version(request_->http_version / 1000);
  headers_to->set_minor_version(request_->http_version % 1000);

  // Standard nginx idiom for iterating over a list.  See ngx_list.h
  ngx_uint_t i;
  ngx_list_part_t* part = &headers_from->part;
  ngx_table_elt_t* header = static_cast<ngx_table_elt_t*>(part->elts);

  for (i = 0 ; /* void */; i++) {
    if (i >= part->nelts) {
      if (part->next == NULL) {
        break;
      }

      part = part->next;
      header = static_cast<ngx_table_elt_t*>(part->elts);
      i = 0;
    }

    StringPiece key = ngx_psol::str_to_string_piece(header[i].key);
    StringPiece value = ngx_psol::str_to_string_piece(header[i].value);

    headers_to->Add(key, value);
  }
}

bool NgxBaseFetch::HandleWrite(const StringPiece& sp,
                               MessageHandler* handler) {
  Lock();
  buffer_.append(sp.data(), sp.size());
  Unlock();
  return true;
}

ngx_int_t NgxBaseFetch::CopyBufferToNginx(ngx_chain_t** link_ptr) {
<<<<<<< HEAD
  // TODO(jefftk): if done_called_ && last_buf_sent_, should we just short
  // circuit (return NGX_OK) here?

  int rc = ngx_http_pagespeed_string_piece_to_buffer_chain(
=======
  if (done_called_ && last_buf_sent_) {
    return NGX_DECLINED;
  }

  int rc = ngx_psol::string_piece_to_buffer_chain(
>>>>>>> 04de8c0c
      request_->pool, buffer_, link_ptr, done_called_ /* send_last_buf */);
  if (rc != NGX_OK) {
    return rc;
  }

  // Done with buffer contents now.
  buffer_.clear();

  if (done_called_) {
    last_buf_sent_ = true;
  }

  return NGX_OK;
}

// There may also be a race condition if this is called between the last Write()
// and Done() such that we're sending an empty buffer with last_buf set, which I
// think nginx will reject.
ngx_int_t NgxBaseFetch::CollectAccumulatedWrites(ngx_chain_t** link_ptr) {
  Lock();
  ngx_int_t rc = CopyBufferToNginx(link_ptr);
  Unlock();

  if (rc == NGX_DECLINED) {
    *link_ptr = NULL;
    return NGX_OK;
  }
  return rc;
}

ngx_int_t NgxBaseFetch::CollectHeaders(ngx_http_headers_out_t* headers_out) {
  // Copy from response_headers() into headers_out.

  Lock();
  const ResponseHeaders* pagespeed_headers = response_headers();
  Unlock();

  headers_out->status = pagespeed_headers->status_code();

  ngx_int_t i;
  for (i = 0 ; i < pagespeed_headers->NumAttributes() ; i++) {
    const GoogleString& name_gs = pagespeed_headers->Name(i);
    const GoogleString& value_gs = pagespeed_headers->Value(i);

    ngx_str_t name, value;
    name.len = name_gs.length();
    name.data = reinterpret_cast<u_char*>(const_cast<char*>(name_gs.data()));
    value.len = value_gs.length();
    value.data = reinterpret_cast<u_char*>(const_cast<char*>(value_gs.data()));

    // TODO(jefftk): If we're setting a cache control header we'd like to
    // prevent any downstream code from changing it.  Specifically, if we're
    // serving a cache-extended resource the url will change if the resource
    // does and so we've given it a long lifetime.  If the site owner has done
    // something like set all css files to a 10-minute cache lifetime, that
    // shouldn't apply to our generated resources.  See Apache code in
    // net/instaweb/apache/header_util:AddResponseHeadersToRequest

    // Make copies of name and value to put into headers_out.

    u_char* value_s = ngx_pstrdup(request_->pool, &value);
    if (value_s == NULL) {
      return NGX_ERROR;
    }

    if (STR_EQ_LITERAL(name, "Content-Type")) {
      // Unlike all the other headers, content_type is just a string.
      headers_out->content_type.data = value_s;
      headers_out->content_type.len = value.len;
      headers_out->content_type_len = value.len;
      // In ngx_http_test_content_type() nginx will allocate and calculate
      // content_type_lowcase if we leave it as null.
      headers_out->content_type_lowcase = NULL;
      continue;
    }

    u_char* name_s = ngx_pstrdup(request_->pool, &name);
    if (name_s == NULL) {
      return NGX_ERROR;
    }

    ngx_table_elt_t* header = static_cast<ngx_table_elt_t*>(
        ngx_list_push(&headers_out->headers));
    if (header == NULL) {
      return NGX_ERROR;
    }

    header->hash = 1;  // Include this header in the output.
    header->key.len = name.len;
    header->key.data = name_s;
    header->value.len = value.len;
    header->value.data = value_s;

    // Populate the shortcuts to commonly used headers.
    if (STR_EQ_LITERAL(name, "Date")) {
      headers_out->date = header;
    } else if (STR_EQ_LITERAL(name, "Etag")) {
      headers_out->etag = header;
    } else if (STR_EQ_LITERAL(name, "Expires")) {
      headers_out->expires = header;
    } else if (STR_EQ_LITERAL(name, "Last-Modified")) {
      headers_out->last_modified = header;
    } else if (STR_EQ_LITERAL(name, "Location")) {
      headers_out->location = header;
    } else if (STR_EQ_LITERAL(name, "Server")) {
      headers_out->server = header;
    }
  }

  return NGX_OK;
}

void NgxBaseFetch::RequestCollection() {
  int rc;
  char c = 'A';  // What byte we write is arbitrary.
  while (true) {
    rc = write(pipe_fd_, &c, 1);
    if (rc == 1) {
      break;
    } else if (errno == EINTR || errno == EAGAIN || errno == EWOULDBLOCK) {
      // TODO(jefftk): is this rare enough that spinning isn't a problem?  Could
      // we get into a case where the pipe fills up and we spin forever?

    } else {
      perror("NgxBaseFetch::RequestCollection");
      break;
    }
  }
}

void NgxBaseFetch::HandleHeadersComplete() {
  RequestCollection();  // Headers available.
}

bool NgxBaseFetch::HandleFlush(MessageHandler* handler) {
  RequestCollection();  // A new part of the response body is available.
  return true;
}

void NgxBaseFetch::HandleDone(bool success) {
  // TODO(jefftk): it's possible that instead of locking here we can just modify
  // CopyBufferToNginx to only read done_called_ once.
  Lock();
  done_called_ = true;
  Unlock();

  close(pipe_fd_);  // Indicates to nginx that we're done with the rewrite.
  pipe_fd_ = -1;
}

}  // namespace net_instaweb<|MERGE_RESOLUTION|>--- conflicted
+++ resolved
@@ -58,16 +58,9 @@
   // request_->headers_out.headers.
   response_headers()->Add(
       HttpAttributes::kContentType,
-<<<<<<< HEAD
-      ngx_http_pagespeed_str_to_string_piece(
-          request_->headers_out.content_type));
-
-  //TODO(oschaaf): ComputeCaching should be called in setupforhtml()?
-=======
       ngx_psol::str_to_string_piece(request_->headers_out.content_type));
 
   // TODO(oschaaf): ComputeCaching should be called in setupforhtml()?
->>>>>>> 04de8c0c
   response_headers()->ComputeCaching();
 }
 
@@ -111,18 +104,11 @@
 }
 
 ngx_int_t NgxBaseFetch::CopyBufferToNginx(ngx_chain_t** link_ptr) {
-<<<<<<< HEAD
-  // TODO(jefftk): if done_called_ && last_buf_sent_, should we just short
-  // circuit (return NGX_OK) here?
-
-  int rc = ngx_http_pagespeed_string_piece_to_buffer_chain(
-=======
   if (done_called_ && last_buf_sent_) {
     return NGX_DECLINED;
   }
 
   int rc = ngx_psol::string_piece_to_buffer_chain(
->>>>>>> 04de8c0c
       request_->pool, buffer_, link_ptr, done_called_ /* send_last_buf */);
   if (rc != NGX_OK) {
     return rc;
