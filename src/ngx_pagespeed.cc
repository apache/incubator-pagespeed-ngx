--- conflicted
+++ resolved
@@ -675,20 +675,13 @@
 
   r->filter_need_in_memory = 1;
 
-<<<<<<< HEAD
-  int rc = ngx_http_pagespeed_create_request_context(
-      r, false /* not a resource fetch */);
-  if (rc != NGX_OK) {
-    ngx_http_finalize_request(r, NGX_HTTP_INTERNAL_SERVER_ERROR);
-    return rc;
-=======
   if (r->err_status == 0) {
-    int rc = ngx_http_pagespeed_create_request_context(r);
+    int rc = ngx_http_pagespeed_create_request_context(
+        r, false /* not a resource fetch */);
     if (rc != NGX_OK) {
       ngx_http_finalize_request(r, NGX_HTTP_INTERNAL_SERVER_ERROR);
       return rc;
     }
->>>>>>> c08dee71
   }
 
   // Set the "X-Page-Speed: VERSION" header.
