--- conflicted
+++ resolved
@@ -456,15 +456,10 @@
     // we're done with it.  That never happens, though, because this is the
     // top-level config and so sticks around as long as we're running.
 
-<<<<<<< HEAD
     ngx_http_core_loc_conf_t* clcf = static_cast<ngx_http_core_loc_conf_t*>(
         ngx_http_conf_get_module_loc_conf(cf, ngx_http_core_module));
     cfg_m->driver_factory = new net_instaweb::NgxRewriteDriverFactory(
-        clcf->resolver_timeout, clcf->resolver);
-=======
-    cfg_m->driver_factory = new net_instaweb::NgxRewriteDriverFactory(
-        parent_cfg_s->options);
->>>>>>> 1253487b
+        clcf->resolver_timeout, clcf->resolver, parent_cfg_s->options);
   }
 
   cfg_s->server_context = new net_instaweb::NgxServerContext(
