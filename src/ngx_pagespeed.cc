--- conflicted
+++ resolved
@@ -348,15 +348,7 @@
 
 ngx_int_t ps_init(ngx_conf_t* cf);
 
-<<<<<<< HEAD
-ngx_int_t
-ps_init_process(ngx_cycle_t* cycle);
-
-char*
-ps_srv_configure(ngx_conf_t* cf, ngx_command_t* cmd, void* conf);
-=======
 char* ps_srv_configure(ngx_conf_t* cf, ngx_command_t* cmd, void* conf);
->>>>>>> acec3ae6
 
 char* ps_loc_configure(ngx_conf_t* cf, ngx_command_t* cmd, void* conf);
 
@@ -665,39 +657,10 @@
 
   ps_main_conf_t* cfg_m = static_cast<ps_main_conf_t*>(
       ngx_http_conf_get_module_main_conf(cf, ngx_pagespeed));
-<<<<<<< HEAD
-
-  // We initialize the driver factory here and not in an init_main_conf function
-  // because if there are no server blocks with pagespeed configuration
-  // directives then we don't want it initialized.
-  if (cfg_m->driver_factory == NULL) {
-    // TODO(oschaaf): this ignores sigpipe messages from memcached.
-    // however, it would be better to not have those signals generated
-    // in the first place, as suppressing them this way may interfere
-    // with other modules that actually are interested in these signals
-    ps_ignore_sigpipe();
-    net_instaweb::NgxRewriteDriverFactory::Initialize();
-    // TODO(jefftk): We should call NgxRewriteDriverFactory::Terminate() when
-    // we're done with it.  That never happens, though, because this is the
-    // top-level config and so sticks around as long as we're running.
-
-    ngx_http_core_loc_conf_t* clcf = static_cast<ngx_http_core_loc_conf_t*>(
-        ngx_http_conf_get_module_loc_conf(cf, ngx_http_core_module));
-    cfg_m->driver_factory = new net_instaweb::NgxRewriteDriverFactory(
-        clcf->resolver_timeout, clcf->resolver, parent_cfg_s->options);
-  }
-
-  cfg_s->server_context = new net_instaweb::NgxServerContext(
-      cfg_m->driver_factory);
-
-  // The server context sets some options when we call global_options().  So let
-  // it do that, then merge in options we got from parsing the config file.
-=======
   cfg_m->driver_factory->set_main_conf(parent_cfg_s->options);
   cfg_s->server_context = cfg_m->driver_factory->MakeNgxServerContext();
   // The server context sets some options when we call global_options(). So
   // let it do that, then merge in options we got from the config file.
->>>>>>> acec3ae6
   // Once we do that we're done with cfg_s->options.
   cfg_s->server_context->global_options()->Merge(*cfg_s->options);
   delete cfg_s->options;
@@ -2152,16 +2115,11 @@
 ngx_int_t ps_init_child_process(ngx_cycle_t* cycle) {
   ps_main_conf_t* cfg_m = static_cast<ps_main_conf_t*>(
       ngx_http_cycle_get_module_main_conf(cycle, ngx_pagespeed));
-<<<<<<< HEAD
-  if (cfg_m->driver_factory != NULL) {
-      if (!cfg_m->driver_factory->InitNgxUrlAsyncFecther()) {
-        return NGX_ERROR;
-    }
-    cfg_m->driver_factory->StartThreads();
-=======
-
   if (cfg_m->driver_factory == NULL) {
     return NGX_OK;
+  }
+  if (!cfg_m->driver_factory->InitNgxUrlAsyncFecther()) {
+    return NGX_ERROR;
   }
 
   // ChildInit() will initialise all ServerContexts, which we need to
@@ -2185,7 +2143,6 @@
       cfg_s->proxy_fetch_factory =
           new net_instaweb::ProxyFetchFactory(cfg_s->server_context);
     }
->>>>>>> acec3ae6
   }
 
   cfg_m->driver_factory->StartThreads();
