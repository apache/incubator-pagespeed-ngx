/*
 * Copyright 2012 Google Inc.
 *
 * Licensed under the Apache License, Version 2.0 (the "License");
 * you may not use this file except in compliance with the License.
 * You may obtain a copy of the License at
 *
 *      http://www.apache.org/licenses/LICENSE-2.0
 *
 * Unless required by applicable law or agreed to in writing, software
 * distributed under the License is distributed on an "AS IS" BASIS,
 * WITHOUT WARRANTIES OR CONDITIONS OF ANY KIND, either express or implied.
 * See the License for the specific language governing permissions and
 * limitations under the License.
 */

// Author: jefftk@google.com (Jeff Kaufman)

#ifndef NGX_PAGESPEED_H_
#define NGX_PAGESPEED_H_

extern "C" {
  #include <ngx_core.h>
}

#include "net/instaweb/util/public/string_util.h"

<<<<<<< HEAD
=======
namespace ngx_psol {

>>>>>>> 04de8c0c
// Allocate chain links and buffers from the supplied pool, and copy over the
// data from the string piece.  If the string piece is empty, return
// NGX_DECLINED immediately unless send_last_buf.
ngx_int_t
<<<<<<< HEAD
ngx_http_pagespeed_string_piece_to_buffer_chain(
    ngx_pool_t* pool, StringPiece sp, ngx_chain_t** link_ptr,
    bool send_last_buf);
=======
string_piece_to_buffer_chain(ngx_pool_t* pool, StringPiece sp,
                             ngx_chain_t** link_ptr, bool send_last_buf);
>>>>>>> 04de8c0c

StringPiece
str_to_string_piece(ngx_str_t s);

// s1: ngx_str_t, s2: string literal
// true if they're equal, false otherwise
#define STR_EQ_LITERAL(s1, s2)          \
    ((s1).len == (sizeof(s2)-1) &&      \
     ngx_strncmp((s1).data, (s2), (sizeof(s2)-1)) == 0)

// Allocate memory out of the pool for the string piece, and copy the contents
// over.  Returns NULL if we can't get memory.
char*
string_piece_to_pool_string(ngx_pool_t* pool, StringPiece sp);

}  // namespace ngx_psol

#endif  // NGX_PAGESPEED_H_<|MERGE_RESOLUTION|>--- conflicted
+++ resolved
@@ -25,23 +25,14 @@
 
 #include "net/instaweb/util/public/string_util.h"
 
-<<<<<<< HEAD
-=======
 namespace ngx_psol {
 
->>>>>>> 04de8c0c
 // Allocate chain links and buffers from the supplied pool, and copy over the
 // data from the string piece.  If the string piece is empty, return
 // NGX_DECLINED immediately unless send_last_buf.
 ngx_int_t
-<<<<<<< HEAD
-ngx_http_pagespeed_string_piece_to_buffer_chain(
-    ngx_pool_t* pool, StringPiece sp, ngx_chain_t** link_ptr,
-    bool send_last_buf);
-=======
 string_piece_to_buffer_chain(ngx_pool_t* pool, StringPiece sp,
                              ngx_chain_t** link_ptr, bool send_last_buf);
->>>>>>> 04de8c0c
 
 StringPiece
 str_to_string_piece(ngx_str_t s);
