/*
 * Copyright 2012 Google Inc.
 *
 * Licensed under the Apache License, Version 2.0 (the "License");
 * you may not use this file except in compliance with the License.
 * You may obtain a copy of the License at
 *
 *      http://www.apache.org/licenses/LICENSE-2.0
 *
 * Unless required by applicable law or agreed to in writing, software
 * distributed under the License is distributed on an "AS IS" BASIS,
 * WITHOUT WARRANTIES OR CONDITIONS OF ANY KIND, either express or implied.
 * See the License for the specific language governing permissions and
 * limitations under the License.
 */

// Author: jefftk@google.com (Jeff Kaufman)

#include "ngx_rewrite_driver_factory.h"
<<<<<<< HEAD
#include "ngx_rewrite_options.h"
#include "ngx_url_async_fetcher.h"
#include "ngx_thread_system.h"
=======
>>>>>>> acec3ae6

#include <cstdio>

#include "ngx_cache.h"
#include "ngx_message_handler.h"
#include "ngx_rewrite_options.h"
#include "ngx_thread_system.h"
#include "ngx_server_context.h"

#include "net/instaweb/apache/apr_mem_cache.h"
#include "net/instaweb/apache/apr_thread_compatible_pool.h"
#include "net/instaweb/apache/serf_url_async_fetcher.h"
#include "net/instaweb/http/public/content_type.h"
#include "net/instaweb/http/public/fake_url_async_fetcher.h"
#include "net/instaweb/http/public/http_cache.h"
#include "net/instaweb/http/public/wget_url_fetcher.h"
#include "net/instaweb/http/public/write_through_http_cache.h"
#include "net/instaweb/rewriter/public/rewrite_driver.h"
#include "net/instaweb/rewriter/public/rewrite_driver_factory.h"
#include "net/instaweb/rewriter/public/server_context.h"
#include "net/instaweb/rewriter/public/static_javascript_manager.h"
#include "net/instaweb/util/public/async_cache.h"
#include "net/instaweb/util/public/cache_batcher.h"
#include "net/instaweb/util/public/cache_copy.h"
#include "net/instaweb/util/public/cache_stats.h"
#include "net/instaweb/util/public/fallback_cache.h"
#include "net/instaweb/util/public/file_cache.h"
#include "net/instaweb/util/public/google_message_handler.h"
#include "net/instaweb/util/public/google_timer.h"
#include "net/instaweb/util/public/lru_cache.h"
#include "net/instaweb/util/public/md5_hasher.h"
#include "net/instaweb/util/public/null_shared_mem.h"
#include "pthread_shared_mem.h"
#include "net/instaweb/util/public/shared_circular_buffer.h"
#include "net/instaweb/util/public/shared_mem_referer_statistics.h"
#include "net/instaweb/util/public/shared_mem_statistics.h"
#include "net/instaweb/util/public/scheduler_thread.h"
#include "net/instaweb/util/public/slow_worker.h"
#include "net/instaweb/util/public/stdio_file_system.h"
#include "net/instaweb/util/public/string.h"
#include "net/instaweb/util/public/string_util.h"
#include "net/instaweb/util/public/thread_system.h"
#include "net/instaweb/util/public/threadsafe_cache.h"
#include "net/instaweb/util/public/write_through_cache.h"

namespace net_instaweb {

class CacheInterface;
class FileSystem;
class Hasher;
class MessageHandler;
class Statistics;
class Timer;
class UrlAsyncFetcher;
class UrlFetcher;
class Writer;

namespace {

const size_t kRefererStatisticsNumberOfPages = 1024;
const size_t kRefererStatisticsAverageUrlLength = 64;
const char kShutdownCount[] = "child_shutdown_count";

}  // namespace

const char NgxRewriteDriverFactory::kMemcached[] = "memcached";

<<<<<<< HEAD
NgxRewriteDriverFactory::NgxRewriteDriverFactory(ngx_msec_t resolver_timeout,
  ngx_resolver_t* resolver,
  NgxRewriteOptions* main_conf) :
  RewriteDriverFactory(new NgxThreadSystem()),
  shared_mem_runtime_(new NullSharedMem()),
  cache_hasher_(20),
  main_conf_(main_conf),
  threads_started_(false) {
  RewriteDriverFactory::InitStats(&simple_stats_);
  SerfUrlAsyncFetcher::InitStats(&simple_stats_);
  AprMemCache::InitStats(&simple_stats_);
  CacheStats::InitStats(NgxCache::kFileCache, &simple_stats_);
  CacheStats::InitStats(NgxCache::kLruCache, &simple_stats_);
  CacheStats::InitStats(kMemcached, &simple_stats_);
  SetStatistics(&simple_stats_);
=======
NgxRewriteDriverFactory::NgxRewriteDriverFactory()
    : RewriteDriverFactory(new NgxThreadSystem()),
      // TODO(oschaaf): mod_pagespeed ifdefs this:
      shared_mem_runtime_(new PthreadSharedMem()),
      cache_hasher_(20),
      main_conf_(NULL),
      threads_started_(false),
      use_per_vhost_statistics_(false),
      is_root_process_(true),
      ngx_message_handler_(new NgxMessageHandler(thread_system()->NewMutex())),
      ngx_html_parse_message_handler_(
          new NgxMessageHandler(thread_system()->NewMutex())),
      install_crash_handler_(false),
      message_buffer_size_(0),
      shared_circular_buffer_(NULL),
      statistics_frozen_(false) {
>>>>>>> acec3ae6
  timer_ = DefaultTimer();
  log_ = NULL;
  resolver_timeout_ = resolver_timeout == NGX_CONF_UNSET_MSEC ?
    1000 : resolver_timeout;
  resolver_ = resolver;
  ngx_url_async_fetcher_ = NULL;
  InitializeDefaultOptions();
  default_options()->set_beacon_url("/ngx_pagespeed_beacon");
  set_message_handler(ngx_message_handler_);
  set_html_parse_message_handler(ngx_html_parse_message_handler_);
}

NgxRewriteDriverFactory::~NgxRewriteDriverFactory() {
  delete timer_;
  timer_ = NULL;
  if (!is_root_process_ && slow_worker_ != NULL) {
    slow_worker_->ShutDown();
  }

  ShutDown();

  CHECK(uninitialized_server_contexts_.empty() || is_root_process_);
  STLDeleteElements(&uninitialized_server_contexts_);

  for (PathCacheMap::iterator p = path_cache_map_.begin(),
           e = path_cache_map_.end(); p != e; ++p) {
    NgxCache* cache = p->second;
    defer_cleanup(new Deleter<NgxCache>(cache));
  }

  for (MemcachedMap::iterator p = memcached_map_.begin(),
           e = memcached_map_.end(); p != e; ++p) {
    CacheInterface* memcached = p->second;
    defer_cleanup(new Deleter<CacheInterface>(memcached));
  }

  shared_mem_statistics_.reset(NULL);
}

const char NgxRewriteDriverFactory::kStaticJavaScriptPrefix[] =
    "/ngx_pagespeed_static/";

Hasher* NgxRewriteDriverFactory::NewHasher() {
  return new MD5Hasher;
}

UrlFetcher* NgxRewriteDriverFactory::DefaultUrlFetcher() {
  return NULL;
}

UrlAsyncFetcher* NgxRewriteDriverFactory::DefaultAsyncUrlFetcher() {
 const char* fetcher_proxy = "";
  if (main_conf_ != NULL) {
    fetcher_proxy = main_conf_->fetcher_proxy().c_str();
  }
  net_instaweb::NgxUrlAsyncFetcher* fetcher =
      new net_instaweb::NgxUrlAsyncFetcher(
        fetcher_proxy,
        log_,
        resolver_timeout_,
        60000,
        resolver_,
        thread_system(),
        message_handler());
  ngx_url_async_fetcher_ = fetcher;
  return fetcher;
}

MessageHandler* NgxRewriteDriverFactory::DefaultHtmlParseMessageHandler() {
  return ngx_html_parse_message_handler_;
}

MessageHandler* NgxRewriteDriverFactory::DefaultMessageHandler() {
  return ngx_message_handler_;
}

FileSystem* NgxRewriteDriverFactory::DefaultFileSystem() {
  return new StdioFileSystem(timer_);
}

Timer* NgxRewriteDriverFactory::DefaultTimer() {
  return new GoogleTimer;
}

NamedLockManager* NgxRewriteDriverFactory::DefaultLockManager() {
  CHECK(false);
  return NULL;
}

void NgxRewriteDriverFactory::SetupCaches(ServerContext* server_context) {
  // TODO(jefftk): see the ngx_rewrite_options.h note on OriginRewriteOptions;
  // this would move to OriginRewriteOptions.

  NgxRewriteOptions* options = NgxRewriteOptions::DynamicCast(
      server_context->global_options());

  NgxCache* ngx_cache = GetCache(options);
  CacheInterface* l1_cache = ngx_cache->l1_cache();
  CacheInterface* l2_cache = ngx_cache->l2_cache();
  CacheInterface* memcached = GetMemcached(options, l2_cache);
  if (memcached != NULL) {
    l2_cache = memcached;
    server_context->set_owned_cache(memcached);
    server_context->set_filesystem_metadata_cache(
        new CacheCopy(GetFilesystemMetadataCache(options)));
  }
  Statistics* stats = server_context->statistics();

  // Note that a user can disable the L1 cache by setting its byte-count
  // to 0, in which case we don't build the write-through mechanisms.
  if (l1_cache == NULL) {
    HTTPCache* http_cache = new HTTPCache(l2_cache, timer(), hasher(), stats);
    server_context->set_http_cache(http_cache);
    server_context->set_metadata_cache(new CacheCopy(l2_cache));
    server_context->MakePropertyCaches(l2_cache);
  } else {
    WriteThroughHTTPCache* write_through_http_cache = new WriteThroughHTTPCache(
        l1_cache, l2_cache, timer(), hasher(), stats);
    write_through_http_cache->set_cache1_limit(options->lru_cache_byte_limit());
    server_context->set_http_cache(write_through_http_cache);

    WriteThroughCache* write_through_cache = new WriteThroughCache(
        l1_cache, l2_cache);
    write_through_cache->set_cache1_limit(options->lru_cache_byte_limit());
    server_context->set_metadata_cache(write_through_cache);
    server_context->MakePropertyCaches(l2_cache);
  }

  // TODO(oschaaf): see the property cache setup in the apache rewrite
  // driver factory
  server_context->set_enable_property_cache(true);
}

RewriteOptions* NgxRewriteDriverFactory::NewRewriteOptions() {
  return new NgxRewriteOptions();
}

void NgxRewriteDriverFactory::PrintMemCacheStats(GoogleString* out) {
  for (int i = 0, n = memcache_servers_.size(); i < n; ++i) {
    AprMemCache* mem_cache = memcache_servers_[i];
    if (!mem_cache->GetStatus(out)) {
      StrAppend(out, "\nError getting memcached server status for ",
                mem_cache->server_spec());
    }
  }
}

void NgxRewriteDriverFactory::InitStaticJavascriptManager(
    StaticJavascriptManager* static_js_manager) {
  static_js_manager->set_library_url_prefix(kStaticJavaScriptPrefix);
}

NgxCache* NgxRewriteDriverFactory::GetCache(NgxRewriteOptions* options) {
  const GoogleString& path = options->file_cache_path();
  std::pair<PathCacheMap::iterator, bool> result = path_cache_map_.insert(
      PathCacheMap::value_type(path, static_cast<NgxCache*>(NULL)));
  PathCacheMap::iterator iter = result.first;
  if (result.second) {
    iter->second = new NgxCache(path, *options, this);
  }
  return iter->second;
}

AprMemCache* NgxRewriteDriverFactory::NewAprMemCache(
    const GoogleString& spec) {
  // TODO(oschaaf): determine a sensible limit
  int thread_limit = 2;
  return new AprMemCache(spec, thread_limit, &cache_hasher_, statistics(),
                         timer(), message_handler());
}

CacheInterface* NgxRewriteDriverFactory::GetMemcached(
    NgxRewriteOptions* options, CacheInterface* l2_cache) {
  CacheInterface* memcached = NULL;

  // Find a memcache that matches the current spec, or create a new one
  // if needed. Note that this means that two different VirtualHost's will
  // share a memcached if their specs are the same but will create their own
  // if the specs are different.
  if (!options->memcached_servers().empty()) {
    const GoogleString& server_spec = options->memcached_servers();
    std::pair<MemcachedMap::iterator, bool> result = memcached_map_.insert(
        MemcachedMap::value_type(server_spec, memcached));
    if (result.second) {
      AprMemCache* mem_cache = NewAprMemCache(server_spec);

      memcache_servers_.push_back(mem_cache);

      int num_threads = options->memcached_threads();
      if (num_threads != 0) {
        if (memcached_pool_.get() == NULL) {
          // Note -- we will use the first value of ModPagespeedMemCacheThreads
          // that we see in a VirtualHost, ignoring later ones.
          memcached_pool_.reset(new QueuedWorkerPool(num_threads,
                                                     thread_system()));
        }
        AsyncCache* async_cache = new AsyncCache(mem_cache,
                                                 memcached_pool_.get());
        async_caches_.push_back(async_cache);
        memcached = async_cache;
      } else {
        message_handler()->Message(kWarning,
          "Running memcached synchronously, this may hurt performance");
        memcached = mem_cache;
      }

      // Put the batcher above the stats so that the stats sees the MultiGets
      // and can show us the histogram of how they are sized.
#if CACHE_STATISTICS
      memcached = new CacheStats(kMemcached, memcached, timer(), statistics());
#endif
      CacheBatcher* batcher = new CacheBatcher(
          memcached, thread_system()->NewMutex(), statistics());
      if (num_threads != 0) {
        batcher->set_max_parallel_lookups(num_threads);
      }
      memcached = batcher;
      result.first->second = memcached;
    } else {
      memcached = result.first->second;
    }

    // Note that a distinct FallbackCache gets created for every VirtualHost
    // that employs memcached, even if the memcached and file-cache
    // specifications are identical.  This does no harm, because there
    // is no data in the cache object itself; just configuration.  Sharing
    // FallbackCache* objects would require making a map using the
    // memcache & file-cache specs as a key, so it's simpler to make a new
    // small FallbackCache object for each VirtualHost.
    memcached = new FallbackCache(memcached, l2_cache,
                                  AprMemCache::kValueSizeThreshold,
                                  message_handler());
  }
  return memcached;
}

CacheInterface* NgxRewriteDriverFactory::GetFilesystemMetadataCache(
    NgxRewriteOptions* options) {
  // Reuse the memcached server(s) for the filesystem metadata cache. We need
  // to search for our config's entry in the vector of servers (not the more
  // obvious map) because the map's entries are wrapped in an AsyncCache, and
  // the filesystem metadata cache requires a blocking cache (like memcached).
  // Note that if we have a server spec we *know* it's in the searched vector.
  // We perform a linear scan assuming that the searched set will be small
  DCHECK_EQ(options->memcached_servers().empty(), memcache_servers_.empty());
  const GoogleString& server_spec = options->memcached_servers();
  for (int i = 0, n = memcache_servers_.size(); i < n; ++i) {
    if (server_spec == memcache_servers_[i]->server_spec()) {
      return memcache_servers_[i];
    }
  }

  return NULL;
}

bool NgxRewriteDriverFactory::InitNgxUrlAsyncFecther() {
  if (ngx_url_async_fetcher_ == NULL) {
    return true;
  }
  log_ = ngx_cycle->log;
  return ngx_url_async_fetcher_->Init();
}

bool NgxRewriteDriverFactory::HasResolver() {
  if (ngx_url_async_fetcher_ != NULL && resolver_ == NULL) {
    return false;
  }
  return true;
}

void NgxRewriteDriverFactory::StopCacheActivity() {
  RewriteDriverFactory::StopCacheActivity();

  // Iterate through the map of CacheInterface* objects constructed for
  // the memcached.  Note that these are not typically AprMemCache* objects,
  // but instead are a hierarchy of CacheStats*, CacheBatcher*, AsyncCache*,
  // and AprMemCache*, all of which must be stopped.
  for (MemcachedMap::iterator p = memcached_map_.begin(),
           e = memcached_map_.end(); p != e; ++p) {
    CacheInterface* cache = p->second;
    cache->ShutDown();
  }
}

NgxServerContext* NgxRewriteDriverFactory::MakeNgxServerContext() {
  NgxServerContext* server_context = new NgxServerContext(this);
  uninitialized_server_contexts_.insert(server_context);
  return server_context;
}

void NgxRewriteDriverFactory::ShutDown() {
  if (!is_root_process_) {
    Variable* child_shutdown_count = statistics()->GetVariable(kShutdownCount);
    child_shutdown_count->Add(1);
    message_handler()->Message(kInfo, "Shutting down ngx_pagespeed child");
  } else {
    message_handler()->Message(kInfo, "Shutting down ngx_pagespeed root");
  }
  RewriteDriverFactory::ShutDown();

  // Take down any memcached threads.
  // TODO(oschaaf): should be refactored with the Apache shutdown code
  memcached_pool_.reset(NULL);
  ngx_message_handler_->set_buffer(NULL);
  ngx_html_parse_message_handler_->set_buffer(NULL);

  // TODO(oschaaf): enable this once the shared memory cleanup code
  // supports our ordering of events during a configuration reload
  if (is_root_process_) {
    // Cleanup statistics.
    // TODO(morlovich): This looks dangerous with async.
    if (shared_mem_statistics_.get() != NULL) {
      shared_mem_statistics_->GlobalCleanup(message_handler());
    }
    if (shared_circular_buffer_ != NULL) {
      shared_circular_buffer_->GlobalCleanup(message_handler());
    }
    // TODO(oschaaf): Should the shared memory lock manager be cleaning up here
    // as well? In mod_pagespeed, it doesn't.
  }
}

void NgxRewriteDriverFactory::StartThreads() {
  if (threads_started_) {
    return;
  }
  static_cast<NgxThreadSystem*>(thread_system())->PermitThreadStarting();
  // TODO(jefftk): use a native nginx timer instead of running our own thread.
  // See issue #111.
  SchedulerThread* thread = new SchedulerThread(thread_system(), scheduler());
  bool ok = thread->Start();
  CHECK(ok) << "Unable to start scheduler thread";
  defer_cleanup(thread->MakeDeleter());
  threads_started_ = true;
}

void NgxRewriteDriverFactory::ParentOrChildInit(ngx_log_t* log) {
  if (install_crash_handler_) {
    NgxMessageHandler::InstallCrashHandler(log);
  }
  ngx_message_handler_->set_log(log);
  ngx_html_parse_message_handler_->set_log(log);
  SharedCircularBufferInit(is_root_process_);
}

// TODO(jmarantz): make this per-vhost.
void NgxRewriteDriverFactory::SharedCircularBufferInit(bool is_root) {
  // Set buffer size to 0 means turning it off
  if (shared_mem_runtime() != NULL && (message_buffer_size_ != 0)) {
    // TODO(jmarantz): it appears that filename_prefix() is not actually
    // established at the time of this construction, calling into question
    // whether we are naming our shared-memory segments correctly.
    shared_circular_buffer_.reset(new SharedCircularBuffer(
        shared_mem_runtime(),
        message_buffer_size_,
        filename_prefix().as_string(),
        "foo.com" /*hostname_identifier()*/));
    if (shared_circular_buffer_->InitSegment(is_root, message_handler())) {
      ngx_message_handler_->set_buffer(shared_circular_buffer_.get());
      ngx_html_parse_message_handler_->set_buffer(
          shared_circular_buffer_.get());
    }
  }
}

void NgxRewriteDriverFactory::RootInit(ngx_log_t* log) {
  ParentOrChildInit(log);

  for (NgxServerContextSet::iterator p = uninitialized_server_contexts_.begin(),
           e = uninitialized_server_contexts_.end(); p != e; ++p) {
    NgxServerContext* server_context = *p;

    // Determine the set of caches needed based on the unique
    // file_cache_path()s in the manager configurations.  We ignore
    // the GetCache return value because our goal is just to populate
    // the map which we'll iterate on below.
    GetCache(server_context->config());
  }

  for (PathCacheMap::iterator p = path_cache_map_.begin(),
           e = path_cache_map_.end(); p != e; ++p) {
    NgxCache* cache = p->second;
    cache->RootInit();
  }
}

void NgxRewriteDriverFactory::ChildInit(ngx_log_t* log) {
  is_root_process_ = false;

  ParentOrChildInit(log);
  slow_worker_.reset(new SlowWorker(thread_system()));
  if (shared_mem_statistics_.get() != NULL) {
    shared_mem_statistics_->Init(false, message_handler());
  }

  for (PathCacheMap::iterator p = path_cache_map_.begin(),
           e = path_cache_map_.end(); p != e; ++p) {
    NgxCache* cache = p->second;
    cache->ChildInit();
  }
  for (NgxServerContextSet::iterator p = uninitialized_server_contexts_.begin(),
           e = uninitialized_server_contexts_.end(); p != e; ++p) {
    NgxServerContext* server_context = *p;
    server_context->ChildInit();
  }

  uninitialized_server_contexts_.clear();

  for (int i = 0, n = memcache_servers_.size(); i < n; ++i) {
    AprMemCache* mem_cache = memcache_servers_[i];
    bool connected = mem_cache->Connect();
    if (!connected) {
      message_handler()->Message(kError, "Failed to attach memcached, abort");
      abort();
    }
  }
}

// Initializes global statistics object if needed, using factory to
// help with the settings if needed.
// Note: does not call set_statistics() on the factory.
Statistics* NgxRewriteDriverFactory::MakeGlobalSharedMemStatistics(
    bool logging, int64 logging_interval_ms,
    const GoogleString& logging_file_base) {
  if (shared_mem_statistics_.get() == NULL) {
    shared_mem_statistics_.reset(AllocateAndInitSharedMemStatistics(
        "global", logging, logging_interval_ms, logging_file_base));
  }
  DCHECK(!statistics_frozen_);
  statistics_frozen_ = true;
  SetStatistics(shared_mem_statistics_.get());
  return shared_mem_statistics_.get();
}

SharedMemStatistics* NgxRewriteDriverFactory::
AllocateAndInitSharedMemStatistics(
    const StringPiece& name, const bool logging,
    const int64 logging_interval_ms,
    const GoogleString& logging_file_base) {
  // Note that we create the statistics object in the parent process, and
  // it stays around in the kids but gets reinitialized for them
  // inside ChildInit(), called from pagespeed_child_init.
  SharedMemStatistics* stats = new SharedMemStatistics(
      logging_interval_ms, StrCat(logging_file_base, name), logging,
      StrCat(filename_prefix(), name), shared_mem_runtime(), message_handler(),
      file_system(), timer());
  InitStats(stats);
  stats->Init(true, message_handler());
  return stats;
}

void NgxRewriteDriverFactory::InitStats(Statistics* statistics) {
  // Init standard PSOL stats.
  RewriteDriverFactory::InitStats(statistics);

  // Init Ngx-specific stats.
  NgxServerContext::InitStats(statistics);
  AprMemCache::InitStats(statistics);
  SerfUrlAsyncFetcher::InitStats(statistics);

  CacheStats::InitStats(NgxCache::kFileCache, statistics);
  CacheStats::InitStats(NgxCache::kLruCache, statistics);
  CacheStats::InitStats(kMemcached, statistics);

  statistics->AddVariable(kShutdownCount);
}

}  // namespace net_instaweb<|MERGE_RESOLUTION|>--- conflicted
+++ resolved
@@ -17,12 +17,6 @@
 // Author: jefftk@google.com (Jeff Kaufman)
 
 #include "ngx_rewrite_driver_factory.h"
-<<<<<<< HEAD
-#include "ngx_rewrite_options.h"
-#include "ngx_url_async_fetcher.h"
-#include "ngx_thread_system.h"
-=======
->>>>>>> acec3ae6
 
 #include <cstdio>
 
@@ -31,6 +25,7 @@
 #include "ngx_rewrite_options.h"
 #include "ngx_thread_system.h"
 #include "ngx_server_context.h"
+#include "ngx_url_async_fetcher.h"
 
 #include "net/instaweb/apache/apr_mem_cache.h"
 #include "net/instaweb/apache/apr_thread_compatible_pool.h"
@@ -90,24 +85,8 @@
 
 const char NgxRewriteDriverFactory::kMemcached[] = "memcached";
 
-<<<<<<< HEAD
 NgxRewriteDriverFactory::NgxRewriteDriverFactory(ngx_msec_t resolver_timeout,
-  ngx_resolver_t* resolver,
-  NgxRewriteOptions* main_conf) :
-  RewriteDriverFactory(new NgxThreadSystem()),
-  shared_mem_runtime_(new NullSharedMem()),
-  cache_hasher_(20),
-  main_conf_(main_conf),
-  threads_started_(false) {
-  RewriteDriverFactory::InitStats(&simple_stats_);
-  SerfUrlAsyncFetcher::InitStats(&simple_stats_);
-  AprMemCache::InitStats(&simple_stats_);
-  CacheStats::InitStats(NgxCache::kFileCache, &simple_stats_);
-  CacheStats::InitStats(NgxCache::kLruCache, &simple_stats_);
-  CacheStats::InitStats(kMemcached, &simple_stats_);
-  SetStatistics(&simple_stats_);
-=======
-NgxRewriteDriverFactory::NgxRewriteDriverFactory()
+  ngx_resolver_t* resolver) :
     : RewriteDriverFactory(new NgxThreadSystem()),
       // TODO(oschaaf): mod_pagespeed ifdefs this:
       shared_mem_runtime_(new PthreadSharedMem()),
@@ -123,7 +102,6 @@
       message_buffer_size_(0),
       shared_circular_buffer_(NULL),
       statistics_frozen_(false) {
->>>>>>> acec3ae6
   timer_ = DefaultTimer();
   log_ = NULL;
   resolver_timeout_ = resolver_timeout == NGX_CONF_UNSET_MSEC ?
