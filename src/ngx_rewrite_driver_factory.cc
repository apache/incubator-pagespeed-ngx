/*
 * Copyright 2012 Google Inc.
 *
 * Licensed under the Apache License, Version 2.0 (the "License");
 * you may not use this file except in compliance with the License.
 * You may obtain a copy of the License at
 *
 *      http://www.apache.org/licenses/LICENSE-2.0
 *
 * Unless required by applicable law or agreed to in writing, software
 * distributed under the License is distributed on an "AS IS" BASIS,
 * WITHOUT WARRANTIES OR CONDITIONS OF ANY KIND, either express or implied.
 * See the License for the specific language governing permissions and
 * limitations under the License.
 */

// Author: jefftk@google.com (Jeff Kaufman)

#include "ngx_rewrite_driver_factory.h"

#include <cstdio>

#include "log_message_handler.h"
#include "ngx_message_handler.h"
#include "ngx_rewrite_options.h"
#include "ngx_server_context.h"
#include "ngx_thread_system.h"
#include "ngx_url_async_fetcher.h"
#include "pthread_shared_mem.h"

#include "net/instaweb/http/public/content_type.h"
<<<<<<< HEAD
=======
#include "net/instaweb/http/public/fake_url_async_fetcher.h"
#include "net/instaweb/http/public/rate_controller.h"
#include "net/instaweb/http/public/rate_controlling_url_async_fetcher.h"
>>>>>>> aeba9eb2
#include "net/instaweb/http/public/wget_url_fetcher.h"
#include "net/instaweb/rewriter/public/rewrite_driver.h"
#include "net/instaweb/rewriter/public/rewrite_driver_factory.h"
#include "net/instaweb/rewriter/public/server_context.h"
#include "net/instaweb/rewriter/public/static_asset_manager.h"
#include "net/instaweb/system/public/serf_url_async_fetcher.h"
#include "net/instaweb/system/public/system_caches.h"
#include "net/instaweb/system/public/system_rewrite_options.h"
#include "net/instaweb/util/public/google_message_handler.h"
#include "net/instaweb/util/public/null_shared_mem.h"
#include "net/instaweb/util/public/posix_timer.h"
#include "net/instaweb/util/public/property_cache.h"
#include "net/instaweb/util/public/scheduler_thread.h"
#include "net/instaweb/util/public/shared_circular_buffer.h"
#include "net/instaweb/util/public/shared_mem_statistics.h"
#include "net/instaweb/util/public/slow_worker.h"
#include "net/instaweb/util/public/stdio_file_system.h"
#include "net/instaweb/util/public/string.h"
#include "net/instaweb/util/public/string_util.h"
#include "net/instaweb/util/public/thread_system.h"

namespace net_instaweb {

class FileSystem;
class Hasher;
class MessageHandler;
class Statistics;
class Timer;
class UrlAsyncFetcher;
class UrlFetcher;
class Writer;

const char NgxRewriteDriverFactory::kStaticAssetPrefix[] =
    "/ngx_pagespeed_static/";

namespace {

const char kShutdownCount[] = "child_shutdown_count";

}  // namespace

NgxRewriteDriverFactory::NgxRewriteDriverFactory(
    NgxThreadSystem* ngx_thread_system)
    : SystemRewriteDriverFactory(ngx_thread_system),
      ngx_thread_system_(ngx_thread_system),
      // TODO(oschaaf): mod_pagespeed ifdefs this:
      shared_mem_runtime_(new ngx::PthreadSharedMem()),
      main_conf_(NULL),
      threads_started_(false),
      use_per_vhost_statistics_(false),
      is_root_process_(true),
      ngx_message_handler_(new NgxMessageHandler(thread_system()->NewMutex())),
      ngx_html_parse_message_handler_(
          new NgxMessageHandler(thread_system()->NewMutex())),
      install_crash_handler_(false),
      message_buffer_size_(0),
      shared_circular_buffer_(NULL),
      statistics_frozen_(false),
      ngx_url_async_fetcher_(NULL),
      log_(NULL),
      resolver_timeout_(NGX_CONF_UNSET_MSEC),
      use_native_fetcher_(false) {
  InitializeDefaultOptions();
  default_options()->set_beacon_url("/ngx_pagespeed_beacon");
  SystemRewriteOptions* system_options = dynamic_cast<SystemRewriteOptions*>(
      default_options());
  system_options->set_file_cache_clean_inode_limit(500000);
  system_options->set_avoid_renaming_introspective_javascript(true);
  set_message_handler(ngx_message_handler_);
  set_html_parse_message_handler(ngx_html_parse_message_handler_);

  // see https://code.google.com/p/modpagespeed/issues/detail?id=672
  int thread_limit = 1;
  caches_.reset(
      new SystemCaches(this, shared_mem_runtime_.get(), thread_limit));
}

NgxRewriteDriverFactory::~NgxRewriteDriverFactory() {
  ShutDown();

  CHECK(uninitialized_server_contexts_.empty() || is_root_process_);
  STLDeleteElements(&uninitialized_server_contexts_);
  shared_mem_statistics_.reset(NULL);
}

Hasher* NgxRewriteDriverFactory::NewHasher() {
  return new MD5Hasher;
}

UrlAsyncFetcher* NgxRewriteDriverFactory::DefaultAsyncUrlFetcher() {
  const char* fetcher_proxy = "";
  if (main_conf_ != NULL) {
    fetcher_proxy = main_conf_->fetcher_proxy().c_str();
  }

  UrlAsyncFetcher* fetcher = NULL;

  if (use_native_fetcher_) {
    ngx_url_async_fetcher_ =
        new net_instaweb::NgxUrlAsyncFetcher(
            fetcher_proxy,
            log_,
            resolver_timeout_,
            25000,
            resolver_,
            thread_system(),
            message_handler());
    fetcher = ngx_url_async_fetcher_;
  } else {
    net_instaweb::SerfUrlAsyncFetcher* serf_fetcher =
        new net_instaweb::SerfUrlAsyncFetcher(
            fetcher_proxy,
            NULL,
            thread_system(),
            statistics(),
            timer(),
            2500,
            message_handler());
<<<<<<< HEAD
    return fetcher;
=======
    // Make sure we don't block the nginx event loop
    serf_fetcher->set_force_threaded(true);
    fetcher = serf_fetcher;
>>>>>>> aeba9eb2
  }

  SystemRewriteOptions* system_options = dynamic_cast<SystemRewriteOptions*>(
      default_options());
  if (rate_limit_background_fetches_) {
    // Unfortunately, we need stats for load-shedding.
    if (system_options->statistics_enabled()) {
      // TODO(oschaaf): mps bases this multiplier on the configured
      // num_rewrite_threads_ which we don't have (yet).
      int multiplier = 4;
      fetcher = new RateControllingUrlAsyncFetcher(
          fetcher,
          500 * multiplier /* max queue size */,
          multiplier /* requests/host */,
          500 * multiplier /* queued per host */,
          thread_system(),
          statistics());
      if (ngx_url_async_fetcher_ == NULL) {
        defer_cleanup(new Deleter<SerfUrlAsyncFetcher>(
            static_cast<net_instaweb::SerfUrlAsyncFetcher*>(fetcher)));
      } else  {
        defer_cleanup(new Deleter<net_instaweb::NgxUrlAsyncFetcher>(
            ngx_url_async_fetcher_));
      }
    } else {
      message_handler()->Message(
          kError, "Can't enable fetch rate-limiting without statistics");
    }
  }
  return fetcher;
}

MessageHandler* NgxRewriteDriverFactory::DefaultHtmlParseMessageHandler() {
  return ngx_html_parse_message_handler_;
}

MessageHandler* NgxRewriteDriverFactory::DefaultMessageHandler() {
  return ngx_message_handler_;
}

FileSystem* NgxRewriteDriverFactory::DefaultFileSystem() {
  return new StdioFileSystem();
}

Timer* NgxRewriteDriverFactory::DefaultTimer() {
  return new PosixTimer;
}

NamedLockManager* NgxRewriteDriverFactory::DefaultLockManager() {
  CHECK(false);
  return NULL;
}

void NgxRewriteDriverFactory::SetupCaches(ServerContext* server_context) {
  // TODO(anupama): Remove duplication wrt mod_pagespeed code.
  caches_->SetupCaches(server_context);

  server_context->set_enable_property_cache(true);
  PropertyCache* pcache = server_context->page_property_cache();
  const PropertyCache::Cohort* cohort =
    pcache->AddCohort(RewriteDriver::kBeaconCohort);
  server_context->set_beacon_cohort(cohort);

  cohort = pcache->AddCohort(RewriteDriver::kDomCohort);
  server_context->set_dom_cohort(cohort);
}

RewriteOptions* NgxRewriteDriverFactory::NewRewriteOptions() {
  NgxRewriteOptions* options = new NgxRewriteOptions(thread_system());
  options->SetRewriteLevel(RewriteOptions::kCoreFilters);
  return options;
}


void NgxRewriteDriverFactory::InitStaticAssetManager(
    StaticAssetManager* static_asset_manager) {
  static_asset_manager->set_library_url_prefix(kStaticAssetPrefix);
}

void NgxRewriteDriverFactory::PrintMemCacheStats(GoogleString* out) {
  // TODO(morlovich): Port the client code to proper API, so it gets
  // shm stats, too.
  caches_->PrintCacheStats(SystemCaches::kIncludeMemcached, out);
}

bool NgxRewriteDriverFactory::InitNgxUrlAsyncFetcher() {
  if (ngx_url_async_fetcher_ == NULL) {
    return true;
  }
  log_ = ngx_cycle->log;
  return ngx_url_async_fetcher_->Init();
}

bool NgxRewriteDriverFactory::CheckResolver() {
  if (use_native_fetcher_ && resolver_ == NULL) {
    return false;
  }
  return true;
}

void NgxRewriteDriverFactory::StopCacheActivity() {
  RewriteDriverFactory::StopCacheActivity();
  caches_->StopCacheActivity();
}

NgxServerContext* NgxRewriteDriverFactory::MakeNgxServerContext() {
  NgxServerContext* server_context = new NgxServerContext(this);
  uninitialized_server_contexts_.insert(server_context);
  return server_context;
}

ServerContext* NgxRewriteDriverFactory::NewServerContext() {
  LOG(DFATAL) << "MakeNgxServerContext should be used instead";
  return NULL;
}

void NgxRewriteDriverFactory::ShutDown() {
  StopCacheActivity();
  if (!is_root_process_) {
    Variable* child_shutdown_count = statistics()->GetVariable(kShutdownCount);
    child_shutdown_count->Add(1);
  }

  RewriteDriverFactory::ShutDown();
  caches_->ShutDown(message_handler());

  ngx_message_handler_->set_buffer(NULL);
  ngx_html_parse_message_handler_->set_buffer(NULL);

  if (is_root_process_) {
    // Cleanup statistics.
    // TODO(morlovich): This looks dangerous with async.
    if (shared_mem_statistics_.get() != NULL) {
      shared_mem_statistics_->GlobalCleanup(message_handler());
    }
    if (shared_circular_buffer_ != NULL) {
      shared_circular_buffer_->GlobalCleanup(message_handler());
    }
  }
}

void NgxRewriteDriverFactory::StartThreads() {
  if (threads_started_) {
    return;
  }
  ngx_thread_system_->PermitThreadStarting();
  // TODO(jefftk): use a native nginx timer instead of running our own thread.
  // See issue #111.
  SchedulerThread* thread = new SchedulerThread(thread_system(), scheduler());
  bool ok = thread->Start();
  CHECK(ok) << "Unable to start scheduler thread";
  defer_cleanup(thread->MakeDeleter());
  threads_started_ = true;
}

void NgxRewriteDriverFactory::ParentOrChildInit(ngx_log_t* log) {
  if (install_crash_handler_) {
    NgxMessageHandler::InstallCrashHandler(log);
  }
  ngx_message_handler_->set_log(log);
  ngx_html_parse_message_handler_->set_log(log);
  SharedCircularBufferInit(is_root_process_);
}

// TODO(jmarantz): make this per-vhost.
void NgxRewriteDriverFactory::SharedCircularBufferInit(bool is_root) {
  // Set buffer size to 0 means turning it off
  if (shared_mem_runtime() != NULL && (message_buffer_size_ != 0)) {
    // TODO(jmarantz): it appears that filename_prefix() is not actually
    // established at the time of this construction, calling into question
    // whether we are naming our shared-memory segments correctly.
    shared_circular_buffer_.reset(new SharedCircularBuffer(
        shared_mem_runtime(),
        message_buffer_size_,
        filename_prefix().as_string(),
        "foo.com" /*hostname_identifier()*/));
    if (shared_circular_buffer_->InitSegment(is_root, message_handler())) {
      ngx_message_handler_->set_buffer(shared_circular_buffer_.get());
      ngx_html_parse_message_handler_->set_buffer(
          shared_circular_buffer_.get());
    }
  }
}

void NgxRewriteDriverFactory::RootInit(ngx_log_t* log) {
  net_instaweb::log_message_handler::Install(log);

  ParentOrChildInit(log);

  // Let SystemCaches know about the various paths we have in configuration
  // first, as well as the memcached instances.
  for (NgxServerContextSet::iterator p = uninitialized_server_contexts_.begin(),
           e = uninitialized_server_contexts_.end(); p != e; ++p) {
    NgxServerContext* server_context = *p;
    caches_->RegisterConfig(server_context->config());
  }

  caches_->RootInit();
}

void NgxRewriteDriverFactory::ChildInit(ngx_log_t* log) {
  is_root_process_ = false;

  ParentOrChildInit(log);
  if (shared_mem_statistics_.get() != NULL) {
    shared_mem_statistics_->Init(false, message_handler());
  }

  caches_->ChildInit();
  for (NgxServerContextSet::iterator p = uninitialized_server_contexts_.begin(),
           e = uninitialized_server_contexts_.end(); p != e; ++p) {
    NgxServerContext* server_context = *p;
    server_context->ChildInit();
  }

  uninitialized_server_contexts_.clear();
}

// Initializes global statistics object if needed, using factory to
// help with the settings if needed.
// Note: does not call set_statistics() on the factory.
Statistics* NgxRewriteDriverFactory::MakeGlobalSharedMemStatistics(
    const NgxRewriteOptions& options) {
  if (shared_mem_statistics_.get() == NULL) {
    shared_mem_statistics_.reset(AllocateAndInitSharedMemStatistics(
        "global", options));
  }
  DCHECK(!statistics_frozen_);
  statistics_frozen_ = true;
  SetStatistics(shared_mem_statistics_.get());
  return shared_mem_statistics_.get();
}

SharedMemStatistics* NgxRewriteDriverFactory::
AllocateAndInitSharedMemStatistics(
    const StringPiece& name,
    const NgxRewriteOptions& options) {
  GoogleString log_filename;
  bool logging_enabled = false;
  if (!options.log_dir().empty()) {
    // Only enable statistics logging if a log_dir() is actually specified.
    log_filename = StrCat(options.log_dir(), "/stats_log_", name);
    logging_enabled = options.statistics_logging_enabled();
  }
  // Note that we create the statistics object in the parent process, and
  // it stays around in the kids but gets reinitialized for them
  // inside ChildInit(), called from pagespeed_child_init.
  SharedMemStatistics* stats = new SharedMemStatistics(
      options.statistics_logging_interval_ms(),
      options.statistics_logging_max_file_size_kb(),
      log_filename, logging_enabled,
      StrCat(filename_prefix(), name), shared_mem_runtime(), message_handler(),
      file_system(), timer());
  InitStats(stats);
  stats->Init(true, message_handler());
  return stats;
}

void NgxRewriteDriverFactory::InitStats(Statistics* statistics) {
  // Init standard PSOL stats.
<<<<<<< HEAD
  SystemRewriteDriverFactory::InitStats(statistics);

=======
  RewriteDriverFactory::InitStats(statistics);
  RateController::InitStats(statistics);
>>>>>>> aeba9eb2
  // Init Ngx-specific stats.
  NgxServerContext::InitStats(statistics);

  statistics->AddVariable(kShutdownCount);
}

}  // namespace net_instaweb<|MERGE_RESOLUTION|>--- conflicted
+++ resolved
@@ -29,12 +29,8 @@
 #include "pthread_shared_mem.h"
 
 #include "net/instaweb/http/public/content_type.h"
-<<<<<<< HEAD
-=======
-#include "net/instaweb/http/public/fake_url_async_fetcher.h"
 #include "net/instaweb/http/public/rate_controller.h"
 #include "net/instaweb/http/public/rate_controlling_url_async_fetcher.h"
->>>>>>> aeba9eb2
 #include "net/instaweb/http/public/wget_url_fetcher.h"
 #include "net/instaweb/rewriter/public/rewrite_driver.h"
 #include "net/instaweb/rewriter/public/rewrite_driver_factory.h"
@@ -153,13 +149,7 @@
             timer(),
             2500,
             message_handler());
-<<<<<<< HEAD
-    return fetcher;
-=======
-    // Make sure we don't block the nginx event loop
-    serf_fetcher->set_force_threaded(true);
     fetcher = serf_fetcher;
->>>>>>> aeba9eb2
   }
 
   SystemRewriteOptions* system_options = dynamic_cast<SystemRewriteOptions*>(
@@ -420,13 +410,10 @@
 
 void NgxRewriteDriverFactory::InitStats(Statistics* statistics) {
   // Init standard PSOL stats.
-<<<<<<< HEAD
   SystemRewriteDriverFactory::InitStats(statistics);
-
-=======
   RewriteDriverFactory::InitStats(statistics);
   RateController::InitStats(statistics);
->>>>>>> aeba9eb2
+
   // Init Ngx-specific stats.
   NgxServerContext::InitStats(statistics);
 
