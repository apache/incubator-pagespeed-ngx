--- conflicted
+++ resolved
@@ -75,17 +75,6 @@
 
 const char NgxRewriteDriverFactory::kMemcached[] = "memcached";
 
-<<<<<<< HEAD
-NgxRewriteDriverFactory::NgxRewriteDriverFactory() :
-    RewriteDriverFactory(new NgxThreadSystem()),
-    // TODO(oschaaf): mod_pagespeed ifdefs this:
-    shared_mem_runtime_(new PthreadSharedMem()),
-    cache_hasher_(20),
-    main_conf_(NULL),
-    threads_started_(false),
-    use_per_vhost_statistics_(false),
-    is_root_process_(true) {
-=======
 NgxRewriteDriverFactory::NgxRewriteDriverFactory()
     : RewriteDriverFactory(new NgxThreadSystem()),
       // TODO(oschaaf): mod_pagespeed ifdefs this:
@@ -107,7 +96,6 @@
 #endif
       message_buffer_size_(1024*100),
       shared_circular_buffer_(NULL) {
->>>>>>> 4f6f1559
   RewriteDriverFactory::InitStats(&simple_stats_);
   SerfUrlAsyncFetcher::InitStats(&simple_stats_);
   AprMemCache::InitStats(&simple_stats_);
