/*
 * Copyright 2012 Google Inc.
 *
 * Licensed under the Apache License, Version 2.0 (the "License");
 * you may not use this file except in compliance with the License.
 * You may obtain a copy of the License at
 *
 *      http://www.apache.org/licenses/LICENSE-2.0
 *
 * Unless required by applicable law or agreed to in writing, software
 * distributed under the License is distributed on an "AS IS" BASIS,
 * WITHOUT WARRANTIES OR CONDITIONS OF ANY KIND, either express or implied.
 * See the License for the specific language governing permissions and
 * limitations under the License.
 */

// Author: jefftk@google.com (Jeff Kaufman)

#include "ngx_rewrite_driver_factory.h"

#include <cstdio>

#include "ngx_cache.h"
#include "ngx_message_handler.h"
#include "ngx_rewrite_options.h"
#include "ngx_thread_system.h"
#include "ngx_server_context.h"

#include "net/instaweb/apache/apr_mem_cache.h"
#include "net/instaweb/apache/apr_thread_compatible_pool.h"
#include "net/instaweb/apache/serf_url_async_fetcher.h"
#include "net/instaweb/http/public/content_type.h"
#include "net/instaweb/http/public/fake_url_async_fetcher.h"
#include "net/instaweb/http/public/http_cache.h"
#include "net/instaweb/http/public/wget_url_fetcher.h"
#include "net/instaweb/http/public/write_through_http_cache.h"
#include "net/instaweb/rewriter/public/rewrite_driver.h"
#include "net/instaweb/rewriter/public/rewrite_driver_factory.h"
#include "net/instaweb/rewriter/public/server_context.h"
#include "net/instaweb/rewriter/public/static_javascript_manager.h"
#include "net/instaweb/util/public/async_cache.h"
#include "net/instaweb/util/public/cache_batcher.h"
#include "net/instaweb/util/public/cache_copy.h"
#include "net/instaweb/util/public/cache_stats.h"
#include "net/instaweb/util/public/fallback_cache.h"
#include "net/instaweb/util/public/file_cache.h"
#include "net/instaweb/util/public/google_message_handler.h"
#include "net/instaweb/util/public/google_timer.h"
#include "net/instaweb/util/public/lru_cache.h"
#include "net/instaweb/util/public/md5_hasher.h"
#include "net/instaweb/util/public/null_shared_mem.h"
#include "net/instaweb/util/public/pthread_shared_mem.h"
<<<<<<< HEAD
#include "net/instaweb/util/public/shared_circular_buffer.h"
=======
>>>>>>> 5a73e371
#include "net/instaweb/util/public/scheduler_thread.h"
#include "net/instaweb/util/public/simple_stats.h"
#include "net/instaweb/util/public/slow_worker.h"
#include "net/instaweb/util/public/stdio_file_system.h"
#include "net/instaweb/util/public/string.h"
#include "net/instaweb/util/public/string_util.h"
#include "net/instaweb/util/public/thread_system.h"
#include "net/instaweb/util/public/threadsafe_cache.h"
#include "net/instaweb/util/public/write_through_cache.h"

namespace net_instaweb {

class CacheInterface;
class FileSystem;
class Hasher;
class MessageHandler;
class Statistics;
class Timer;
class UrlAsyncFetcher;
class UrlFetcher;
class Writer;

const char NgxRewriteDriverFactory::kMemcached[] = "memcached";

<<<<<<< HEAD
NgxRewriteDriverFactory::NgxRewriteDriverFactory(NgxRewriteOptions* main_conf,
                                                 ngx_cycle_t* cycle)
    : RewriteDriverFactory(new NgxThreadSystem())
      // TODO(oschaaf): mod_pagespeed ifdefs this:
    , shared_mem_runtime_(new PthreadSharedMem())
    , cache_hasher_(20)
    , main_conf_(main_conf)
    , threads_started_(false)
    , is_root_process_(true)
    , cycle_(cycle)
    , ngx_message_handler_(new NgxMessageHandler(
        cycle_->log, "-x-", timer(), thread_system()->NewMutex()))
      // TODO(oschaaf)
    , install_crash_handler_(true)
    , message_buffer_size_(1024*100)
    , shared_circular_buffer_(NULL) {
=======
NgxRewriteDriverFactory::NgxRewriteDriverFactory(NgxRewriteOptions* main_conf)
    : RewriteDriverFactory(new NgxThreadSystem()),
      // TODO(oschaaf): mod_pagespeed ifdefs this:
      shared_mem_runtime_(new PthreadSharedMem()),
      cache_hasher_(20),
      main_conf_(main_conf),
      threads_started_(false),
      is_root_process_(true) {
>>>>>>> 5a73e371
  RewriteDriverFactory::InitStats(&simple_stats_);
  SerfUrlAsyncFetcher::InitStats(&simple_stats_);
  AprMemCache::InitStats(&simple_stats_);
  CacheStats::InitStats(NgxCache::kFileCache, &simple_stats_);
  CacheStats::InitStats(NgxCache::kLruCache, &simple_stats_);
  CacheStats::InitStats(kMemcached, &simple_stats_);
  SetStatistics(&simple_stats_);
  timer_ = DefaultTimer();
  InitializeDefaultOptions();
  default_options()->set_beacon_url("/ngx_pagespeed_beacon");
  set_message_handler(ngx_message_handler_);
  // TODO(oschaaf):
  set_html_parse_message_handler(ngx_message_handler_);
}

NgxRewriteDriverFactory::~NgxRewriteDriverFactory() {
  delete timer_;
  timer_ = NULL;
  if (!is_root_process_ && slow_worker_ != NULL) {
    slow_worker_->ShutDown();
  }

  ShutDown();

<<<<<<< HEAD
  // We still have registered a pool deleter here, right?  This seems risky...
=======
  CHECK(uninitialized_server_contexts_.empty() || is_root_process_);
>>>>>>> 5a73e371
  STLDeleteElements(&uninitialized_server_contexts_);

  for (PathCacheMap::iterator p = path_cache_map_.begin(),
           e = path_cache_map_.end(); p != e; ++p) {
    NgxCache* cache = p->second;
    defer_cleanup(new Deleter<NgxCache>(cache));
  }

  for (MemcachedMap::iterator p = memcached_map_.begin(),
           e = memcached_map_.end(); p != e; ++p) {
    CacheInterface* memcached = p->second;
    defer_cleanup(new Deleter<CacheInterface>(memcached));
  }
}

const char NgxRewriteDriverFactory::kStaticJavaScriptPrefix[] =
    "/ngx_pagespeed_static/";

Hasher* NgxRewriteDriverFactory::NewHasher() {
  return new MD5Hasher;
}

UrlFetcher* NgxRewriteDriverFactory::DefaultUrlFetcher() {
  return new WgetUrlFetcher;
}

UrlAsyncFetcher* NgxRewriteDriverFactory::DefaultAsyncUrlFetcher() {
  const char* fetcher_proxy = "";
  if (main_conf_ != NULL) {
    fetcher_proxy = main_conf_->fetcher_proxy().c_str();
  }

  net_instaweb::UrlAsyncFetcher* fetcher =
      new net_instaweb::SerfUrlAsyncFetcher(
          fetcher_proxy,
          NULL,
          thread_system(),
          statistics(),
          timer(),
          2500,
          message_handler());
  return fetcher;
}

MessageHandler* NgxRewriteDriverFactory::DefaultHtmlParseMessageHandler() {
  return ngx_message_handler_;
}

MessageHandler* NgxRewriteDriverFactory::DefaultMessageHandler() {
  return ngx_message_handler_;
}

FileSystem* NgxRewriteDriverFactory::DefaultFileSystem() {
  return new StdioFileSystem(timer_);
}

Timer* NgxRewriteDriverFactory::DefaultTimer() {
  return new GoogleTimer;
}

NamedLockManager* NgxRewriteDriverFactory::DefaultLockManager() {
  CHECK(false);
  return NULL;
}

void NgxRewriteDriverFactory::SetupCaches(ServerContext* server_context) {
  // TODO(jefftk): see the ngx_rewrite_options.h note on OriginRewriteOptions;
  // this would move to OriginRewriteOptions.

  NgxRewriteOptions* options = NgxRewriteOptions::DynamicCast(
      server_context->global_options());

  NgxCache* ngx_cache = GetCache(options);
  CacheInterface* l1_cache = ngx_cache->l1_cache();
  CacheInterface* l2_cache = ngx_cache->l2_cache();
  CacheInterface* memcached = GetMemcached(options, l2_cache);
  if (memcached != NULL) {
    l2_cache = memcached;
    server_context->set_owned_cache(memcached);
    server_context->set_filesystem_metadata_cache(
        new CacheCopy(GetFilesystemMetadataCache(options)));
  }
  Statistics* stats = server_context->statistics();

  // Note that a user can disable the L1 cache by setting its byte-count
  // to 0, in which case we don't build the write-through mechanisms.
  if (l1_cache == NULL) {
    HTTPCache* http_cache = new HTTPCache(l2_cache, timer(), hasher(), stats);
    server_context->set_http_cache(http_cache);
    server_context->set_metadata_cache(new CacheCopy(l2_cache));
    server_context->MakePropertyCaches(l2_cache);
  } else {
    WriteThroughHTTPCache* write_through_http_cache = new WriteThroughHTTPCache(
        l1_cache, l2_cache, timer(), hasher(), stats);
    write_through_http_cache->set_cache1_limit(options->lru_cache_byte_limit());
    server_context->set_http_cache(write_through_http_cache);

    WriteThroughCache* write_through_cache = new WriteThroughCache(
        l1_cache, l2_cache);
    write_through_cache->set_cache1_limit(options->lru_cache_byte_limit());
    server_context->set_metadata_cache(write_through_cache);
    server_context->MakePropertyCaches(l2_cache);
  }

  // TODO(oschaaf): see the property cache setup in the apache rewrite
  // driver factory
  server_context->set_enable_property_cache(true);
}

Statistics* NgxRewriteDriverFactory::statistics() {
  return &simple_stats_;
}

RewriteOptions* NgxRewriteDriverFactory::NewRewriteOptions() {
  return new NgxRewriteOptions();
}

void NgxRewriteDriverFactory::InitStaticJavascriptManager(
    StaticJavascriptManager* static_js_manager) {
  static_js_manager->set_library_url_prefix(kStaticJavaScriptPrefix);
}

NgxCache* NgxRewriteDriverFactory::GetCache(NgxRewriteOptions* options) {
  const GoogleString& path = options->file_cache_path();
  std::pair<PathCacheMap::iterator, bool> result = path_cache_map_.insert(
      PathCacheMap::value_type(path, static_cast<NgxCache*>(NULL)));
  PathCacheMap::iterator iter = result.first;
  if (result.second) {
    iter->second = new NgxCache(path, *options, this);
  }
  return iter->second;
}

AprMemCache* NgxRewriteDriverFactory::NewAprMemCache(
    const GoogleString& spec) {
  // TODO(oschaaf): determine a sensible limit
  int thread_limit = 2;
  return new AprMemCache(spec, thread_limit, &cache_hasher_, statistics(),
                         timer(), message_handler());
}

CacheInterface* NgxRewriteDriverFactory::GetMemcached(
    NgxRewriteOptions* options, CacheInterface* l2_cache) {
  CacheInterface* memcached = NULL;

  // Find a memcache that matches the current spec, or create a new one
  // if needed. Note that this means that two different VirtualHost's will
  // share a memcached if their specs are the same but will create their own
  // if the specs are different.
  if (!options->memcached_servers().empty()) {
    const GoogleString& server_spec = options->memcached_servers();
    std::pair<MemcachedMap::iterator, bool> result = memcached_map_.insert(
        MemcachedMap::value_type(server_spec, memcached));
    if (result.second) {
      AprMemCache* mem_cache = NewAprMemCache(server_spec);

      memcache_servers_.push_back(mem_cache);

      int num_threads = options->memcached_threads();
      if (num_threads != 0) {
        if (memcached_pool_.get() == NULL) {
          // Note -- we will use the first value of ModPagespeedMemCacheThreads
          // that we see in a VirtualHost, ignoring later ones.
          memcached_pool_.reset(new QueuedWorkerPool(num_threads,
                                                     thread_system()));
        }
        AsyncCache* async_cache = new AsyncCache(mem_cache,
                                                 memcached_pool_.get());
        async_caches_.push_back(async_cache);
        memcached = async_cache;
      } else {
        message_handler()->Message(kWarning,
          "Running memcached synchronously, this may hurt performance");
        memcached = mem_cache;
      }

      // Put the batcher above the stats so that the stats sees the MultiGets
      // and can show us the histogram of how they are sized.
#if CACHE_STATISTICS
      memcached = new CacheStats(kMemcached, memcached, timer(), statistics());
#endif
      CacheBatcher* batcher = new CacheBatcher(
          memcached, thread_system()->NewMutex(), statistics());
      if (num_threads != 0) {
        batcher->set_max_parallel_lookups(num_threads);
      }
      memcached = batcher;
      result.first->second = memcached;
    } else {
      memcached = result.first->second;
    }

    // Note that a distinct FallbackCache gets created for every VirtualHost
    // that employs memcached, even if the memcached and file-cache
    // specifications are identical.  This does no harm, because there
    // is no data in the cache object itself; just configuration.  Sharing
    // FallbackCache* objects would require making a map using the
    // memcache & file-cache specs as a key, so it's simpler to make a new
    // small FallbackCache object for each VirtualHost.
    memcached = new FallbackCache(memcached, l2_cache,
                                  AprMemCache::kValueSizeThreshold,
                                  message_handler());
  }
  return memcached;
}

CacheInterface* NgxRewriteDriverFactory::GetFilesystemMetadataCache(
    NgxRewriteOptions* options) {
  // Reuse the memcached server(s) for the filesystem metadata cache. We need
  // to search for our config's entry in the vector of servers (not the more
  // obvious map) because the map's entries are wrapped in an AsyncCache, and
  // the filesystem metadata cache requires a blocking cache (like memcached).
  // Note that if we have a server spec we *know* it's in the searched vector.
  // We perform a linear scan assuming that the searched set will be small
  DCHECK_EQ(options->memcached_servers().empty(), memcache_servers_.empty());
  const GoogleString& server_spec = options->memcached_servers();
  for (int i = 0, n = memcache_servers_.size(); i < n; ++i) {
    if (server_spec == memcache_servers_[i]->server_spec()) {
      return memcache_servers_[i];
    }
  }

  return NULL;
}

void NgxRewriteDriverFactory::StopCacheActivity() {
  RewriteDriverFactory::StopCacheActivity();

  // Iterate through the map of CacheInterface* objects constructed for
  // the memcached.  Note that these are not typically AprMemCache* objects,
  // but instead are a hierarchy of CacheStats*, CacheBatcher*, AsyncCache*,
  // and AprMemCache*, all of which must be stopped.
  for (MemcachedMap::iterator p = memcached_map_.begin(),
           e = memcached_map_.end(); p != e; ++p) {
    CacheInterface* cache = p->second;
    cache->ShutDown();
  }
}

NgxServerContext* NgxRewriteDriverFactory::MakeNgxServerContext() {
  NgxServerContext* server_context = new NgxServerContext(this);
  uninitialized_server_contexts_.insert(server_context);
  return server_context;
}

void NgxRewriteDriverFactory::ShutDown() {
  RewriteDriverFactory::ShutDown();

  // Take down any memcached threads.
  // TODO(oschaaf): should be refactored with the Apache shutdown code
  memcached_pool_.reset(NULL);
  ngx_message_handler_->set_buffer(NULL);
  // TODO(oschaaf): separate html_parse_message_handler
  //ngx_html_parse_message_handler_->set_buffer(NULL);
}

void NgxRewriteDriverFactory::StartThreads() {
  if (threads_started_) {
    return;
  }
  static_cast<NgxThreadSystem*>(thread_system())->PermitThreadStarting();
  // TODO(jefftk): use a native nginx timer instead of running our own thread.
  // See issue #111.
  SchedulerThread* thread = new SchedulerThread(thread_system(), scheduler());
  bool ok = thread->Start();
  CHECK(ok) << "Unable to start scheduler thread";
  defer_cleanup(thread->MakeDeleter());
  threads_started_ = true;
}

void NgxRewriteDriverFactory::ParentOrChildInit() {
<<<<<<< HEAD
  if (install_crash_handler_) {
    NgxMessageHandler::InstallCrashHandler();
  }
  SharedCircularBufferInit(is_root_process_);
}

// TODO(jmarantz): make this per-vhost.
void NgxRewriteDriverFactory::SharedCircularBufferInit(bool is_root) {
  // Set buffer size to 0 means turning it off
  if (shared_mem_runtime() != NULL && (message_buffer_size_ != 0)) {
    // TODO(jmarantz): it appears that filename_prefix() is not actually
    // established at the time of this construction, calling into question
    // whether we are naming our shared-memory segments correctly.
    shared_circular_buffer_.reset(new SharedCircularBuffer(
        shared_mem_runtime(),
        message_buffer_size_,
        filename_prefix().as_string(),
        // TODO(oschaaf): I think this won't work, as we don't nessecarily
        // have  a vhost per worker process in nginx
        // come to think of that, we may have to look at the slow worker
        // again, we may be starting too many
        "FOO.com" /*hostname_identifier()*/));
    if (shared_circular_buffer_->InitSegment(is_root, message_handler())) {
      ngx_message_handler_->set_buffer(shared_circular_buffer_.get());
      // TODO(oschaaf):
      //ngx_html_parse_message_handler_->set_buffer(
      //    shared_circular_buffer_.get());
    }
  }
=======
  // left in as a stub, we will need it later on
>>>>>>> 5a73e371
}

void NgxRewriteDriverFactory::RootInit() {
  ParentOrChildInit();
  for (NgxServerContextSet::iterator p = uninitialized_server_contexts_.begin(),
           e = uninitialized_server_contexts_.end(); p != e; ++p) {
    NgxServerContext* server_context = *p;

    // Determine the set of caches needed based on the unique
    // file_cache_path()s in the manager configurations.  We ignore
    // the GetCache return value because our goal is just to populate
    // the map which we'll iterate on below.
    GetCache(server_context->config());
  }

  for (PathCacheMap::iterator p = path_cache_map_.begin(),
           e = path_cache_map_.end(); p != e; ++p) {
    NgxCache* cache = p->second;
    cache->RootInit();
  }
}

void NgxRewriteDriverFactory::ChildInit() {
  is_root_process_ = false;
  ParentOrChildInit();
  slow_worker_.reset(new SlowWorker(thread_system()));

  for (PathCacheMap::iterator p = path_cache_map_.begin(),
           e = path_cache_map_.end(); p != e; ++p) {
    NgxCache* cache = p->second;
    cache->ChildInit();
  }
  for (NgxServerContextSet::iterator p = uninitialized_server_contexts_.begin(),
           e = uninitialized_server_contexts_.end(); p != e; ++p) {
    NgxServerContext* server_context = *p;
    server_context->ChildInit();
  }

  uninitialized_server_contexts_.clear();

  for (int i = 0, n = memcache_servers_.size(); i < n; ++i) {
    AprMemCache* mem_cache = memcache_servers_[i];
    bool connected = mem_cache->Connect();
    if (!connected) {
      message_handler()->Message(kError, "Failed to attach memcached, abort");
      abort();
    }
  }
}

}  // namespace net_instaweb<|MERGE_RESOLUTION|>--- conflicted
+++ resolved
@@ -50,10 +50,7 @@
 #include "net/instaweb/util/public/md5_hasher.h"
 #include "net/instaweb/util/public/null_shared_mem.h"
 #include "net/instaweb/util/public/pthread_shared_mem.h"
-<<<<<<< HEAD
 #include "net/instaweb/util/public/shared_circular_buffer.h"
-=======
->>>>>>> 5a73e371
 #include "net/instaweb/util/public/scheduler_thread.h"
 #include "net/instaweb/util/public/simple_stats.h"
 #include "net/instaweb/util/public/slow_worker.h"
@@ -78,33 +75,22 @@
 
 const char NgxRewriteDriverFactory::kMemcached[] = "memcached";
 
-<<<<<<< HEAD
 NgxRewriteDriverFactory::NgxRewriteDriverFactory(NgxRewriteOptions* main_conf,
                                                  ngx_cycle_t* cycle)
-    : RewriteDriverFactory(new NgxThreadSystem())
-      // TODO(oschaaf): mod_pagespeed ifdefs this:
-    , shared_mem_runtime_(new PthreadSharedMem())
-    , cache_hasher_(20)
-    , main_conf_(main_conf)
-    , threads_started_(false)
-    , is_root_process_(true)
-    , cycle_(cycle)
-    , ngx_message_handler_(new NgxMessageHandler(
-        cycle_->log, "-x-", timer(), thread_system()->NewMutex()))
-      // TODO(oschaaf)
-    , install_crash_handler_(true)
-    , message_buffer_size_(1024*100)
-    , shared_circular_buffer_(NULL) {
-=======
-NgxRewriteDriverFactory::NgxRewriteDriverFactory(NgxRewriteOptions* main_conf)
     : RewriteDriverFactory(new NgxThreadSystem()),
       // TODO(oschaaf): mod_pagespeed ifdefs this:
       shared_mem_runtime_(new PthreadSharedMem()),
       cache_hasher_(20),
       main_conf_(main_conf),
       threads_started_(false),
-      is_root_process_(true) {
->>>>>>> 5a73e371
+      is_root_process_(true),
+      cycle_(cycle),
+      ngx_message_handler_(new NgxMessageHandler(
+          cycle_->log, "-x-", timer(), thread_system()->NewMutex())),
+      // TODO(oschaaf)
+      install_crash_handler_(true),
+      message_buffer_size_(1024*100),
+      shared_circular_buffer_(NULL) {
   RewriteDriverFactory::InitStats(&simple_stats_);
   SerfUrlAsyncFetcher::InitStats(&simple_stats_);
   AprMemCache::InitStats(&simple_stats_);
@@ -129,11 +115,7 @@
 
   ShutDown();
 
-<<<<<<< HEAD
-  // We still have registered a pool deleter here, right?  This seems risky...
-=======
   CHECK(uninitialized_server_contexts_.empty() || is_root_process_);
->>>>>>> 5a73e371
   STLDeleteElements(&uninitialized_server_contexts_);
 
   for (PathCacheMap::iterator p = path_cache_map_.begin(),
@@ -405,7 +387,6 @@
 }
 
 void NgxRewriteDriverFactory::ParentOrChildInit() {
-<<<<<<< HEAD
   if (install_crash_handler_) {
     NgxMessageHandler::InstallCrashHandler();
   }
@@ -435,9 +416,6 @@
       //    shared_circular_buffer_.get());
     }
   }
-=======
-  // left in as a stub, we will need it later on
->>>>>>> 5a73e371
 }
 
 void NgxRewriteDriverFactory::RootInit() {
