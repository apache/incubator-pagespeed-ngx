--- conflicted
+++ resolved
@@ -73,12 +73,9 @@
 
 const char NgxRewriteDriverFactory::kMemcached[] = "memcached";
 
-<<<<<<< HEAD
-NgxRewriteDriverFactory::NgxRewriteDriverFactory(
-    ngx_msec_t resolver_timeout, ngx_resolver_t* resolver) :
-=======
-NgxRewriteDriverFactory::NgxRewriteDriverFactory(NgxRewriteOptions* main_conf) :
->>>>>>> 1253487b
+NgxRewriteDriverFactory::NgxRewriteDriverFactory(ngx_msec_t resolver_timeout,
+    ngx_resolver_t* resolver,
+    NgxRewriteOptions* main_conf) :
   shared_mem_runtime_(new NullSharedMem()),
   cache_hasher_(20),
   main_conf_(main_conf) {
@@ -93,7 +90,8 @@
   apr_initialize();
   apr_pool_create(&pool_,NULL);
   log_ = NULL;
-  resolver_timeout_ = resolver_timeout_;
+  resolver_timeout_ = resolver_timeout == NGX_CONF_UNSET_MSEC ?
+    1000 : resolver_timeout;
   resolver_ = resolver;
   ngx_url_async_fetcher_ = NULL;
   InitializeDefaultOptions();
@@ -131,7 +129,6 @@
 }
 
 UrlAsyncFetcher* NgxRewriteDriverFactory::DefaultAsyncUrlFetcher() {
-<<<<<<< HEAD
   net_instaweb::NgxUrlAsyncFetcher* fetcher =
     new net_instaweb::NgxUrlAsyncFetcher(
         "",
@@ -142,22 +139,6 @@
         thread_system(),
         message_handler());
   ngx_url_async_fetcher_ = fetcher;
-=======
-  const char* fetcher_proxy = "";
-  if (main_conf_ != NULL) {
-    fetcher_proxy = main_conf_->fetcher_proxy().c_str();
-  }
-
-  net_instaweb::UrlAsyncFetcher* fetcher =
-      new net_instaweb::SerfUrlAsyncFetcher(
-          fetcher_proxy,
-          pool_,
-          thread_system(),
-          statistics(),
-          timer(),
-          2500,
-          message_handler());
->>>>>>> 1253487b
   return fetcher;
 }
 
