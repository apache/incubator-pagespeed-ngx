/*
 * Copyright 2012 Google Inc.
 *
 * Licensed under the Apache License, Version 2.0 (the "License");
 * you may not use this file except in compliance with the License.
 * You may obtain a copy of the License at
 *
 *      http://www.apache.org/licenses/LICENSE-2.0
 *
 * Unless required by applicable law or agreed to in writing, software
 * distributed under the License is distributed on an "AS IS" BASIS,
 * WITHOUT WARRANTIES OR CONDITIONS OF ANY KIND, either express or implied.
 * See the License for the specific language governing permissions and
 * limitations under the License.
 */

// Author: jefftk@google.com (Jeff Kaufman)

#ifndef NGX_REWRITE_DRIVER_FACTORY_H_
#define NGX_REWRITE_DRIVER_FACTORY_H_

extern "C" {
<<<<<<< HEAD
#include <ngx_core.h>
#include <ngx_http.h>
#include <ngx_config.h>
}

=======
  #include <ngx_core.h>
  #include <ngx_log.h>
}

#include <set>

#include "apr_pools.h"
>>>>>>> acec3ae6
#include "base/scoped_ptr.h"
#include "net/instaweb/rewriter/public/rewrite_driver_factory.h"
#include "net/instaweb/util/public/md5_hasher.h"

// TODO(oschaaf): We should reparent ApacheRewriteDriverFactory and
// NgxRewriteDriverFactory to a new class OriginRewriteDriverFactory and factor
// out as much as possible.

namespace net_instaweb {

class AbstractSharedMem;
class AprMemCache;
class AsyncCache;
class CacheInterface;
class NgxServerContext;
class NgxCache;
class NgxMessageHandler;
class NgxRewriteOptions;
<<<<<<< HEAD
class AprMemCache;
class CacheInterface;
class AsyncCache;
class NgxUrlAsyncFetcher;
=======
class SharedCircularBuffer;
class SharedMemRefererStatistics;
class SharedMemStatistics;
class SlowWorker;
class StaticJavaScriptManager;
class Statistics;
>>>>>>> acec3ae6

class NgxRewriteDriverFactory : public RewriteDriverFactory {
 public:
  static const char kStaticJavaScriptPrefix[];
  static const char kMemcached[];

<<<<<<< HEAD
  // main_conf will have only options set in the main block.  It may be NULL,
  // and we do not take ownership.
  NgxRewriteDriverFactory(ngx_msec_t resolver_timeout,
      ngx_resolver_t* resolver,
      NgxRewriteOptions* main_conf);
=======
  explicit NgxRewriteDriverFactory();
>>>>>>> acec3ae6
  virtual ~NgxRewriteDriverFactory();
  virtual Hasher* NewHasher();
  virtual UrlFetcher* DefaultUrlFetcher();
  virtual UrlAsyncFetcher* DefaultAsyncUrlFetcher();
  virtual MessageHandler* DefaultHtmlParseMessageHandler();
  virtual MessageHandler* DefaultMessageHandler();
  virtual FileSystem* DefaultFileSystem();
  virtual Timer* DefaultTimer();
  virtual NamedLockManager* DefaultLockManager();
  virtual void SetupCaches(ServerContext* server_context);
  // Create a new RewriteOptions.  In this implementation it will be an
  // NgxRewriteOptions.
  virtual RewriteOptions* NewRewriteOptions();
  // Print out details of all the connections to memcached servers.
  void PrintMemCacheStats(GoogleString* out);
  // Initializes the StaticJavascriptManager.
  virtual void InitStaticJavascriptManager(
      StaticJavascriptManager* static_js_manager);
  // Initalizes the NgxUrlAsyncFetcher.
  bool InitNgxUrlAsyncFecther();
  // Check resolver configed or not.
  bool HasResolver();
  // Release all the resources. It also calls the base class ShutDown to
  // release the base class resources.
  // Initializes all the statistics objects created transitively by
  // NgxRewriteDriverFactory, including nginx-specific and
  // platform-independent statistics.
  static void InitStats(Statistics* statistics);
  virtual void ShutDown();
  virtual void StopCacheActivity();
  NgxServerContext* MakeNgxServerContext();
  // Finds a Cache for the file_cache_path in the config.  If none exists,
  // creates one, using all the other parameters in the NgxRewriteOptions.
  // Currently, no checking is done that the other parameters (e.g. cache
  // size, cleanup interval, etc.) are consistent.
  NgxCache* GetCache(NgxRewriteOptions* rewrite_options);

  AbstractSharedMem* shared_mem_runtime() const {
    return shared_mem_runtime_.get();
  }

  SlowWorker* slow_worker() { return slow_worker_.get(); }

  // Create a new AprMemCache from the given hostname[:port] specification.
  AprMemCache* NewAprMemCache(const GoogleString& spec);

  // Makes a memcached-based cache if the configuration contains a
  // memcached server specification.  The l2_cache passed in is used
  // to handle puts/gets for huge (>1M) values.  NULL is returned if
  // memcached is not specified for this server.
  //
  // If a non-null CacheInterface* is returned, its ownership is transferred
  // to the caller and must be freed on destruction.
  CacheInterface* GetMemcached(NgxRewriteOptions* options,
                               CacheInterface* l2_cache);

  // Returns the filesystem metadata cache for the given config's specification
  // (if it has one). NULL is returned if no cache is specified.
  CacheInterface* GetFilesystemMetadataCache(NgxRewriteOptions* config);

  // Starts pagespeed threads if they've not been started already.  Must be
  // called after the caller has finished any forking it intends to do.
  void StartThreads();
  // This helper method contains init procedures invoked by both RootInit()
  // and ChildInit()
  void ParentOrChildInit(ngx_log_t* log);
  // For shared memory resources the general setup we follow is to have the
  // first running process (aka the root) create the necessary segments and
  // fill in their shared data structures, while processes created to actually
  // handle requests attach to already existing shared data structures.
  //
  // During normal server startup[1], RootInit() is called from the nginx hooks
  // in the root process for the first task, and then ChildInit() is called in
  // any child process.
  //
  // Keep in mind, however, that when fork() is involved a process may
  // effectively see both calls, in which case the 'ChildInit' call would
  // come second and override the previous root status. Both calls are also
  // invoked in the debug single-process mode.
  //
  // [1] Besides normal startup, nginx also uses a temporary process to
  // syntax check the config file. That basically looks like a complete
  // normal startup and shutdown to the code.
  bool is_root_process() const { return is_root_process_; }
  void RootInit(ngx_log_t* log);
  void ChildInit(ngx_log_t* log);
  void SharedCircularBufferInit(bool is_root);
  // Build global shared-memory statistics.  This is invoked if at least
  // one server context (global or VirtualHost) enables statistics.
  Statistics* MakeGlobalSharedMemStatistics(bool logging,
                                            int64 logging_interval_ms,
                                            const GoogleString& logging_file);

  // Creates and ::Initializes a shared memory statistics object.
  SharedMemStatistics* AllocateAndInitSharedMemStatistics(
      const StringPiece& name, const bool logging,
      const int64 logging_interval_ms, const GoogleString& logging_file);

  NgxMessageHandler* ngx_message_handler() { return ngx_message_handler_; }
  void set_main_conf(NgxRewriteOptions* main_conf) {  main_conf_ = main_conf; }

  bool use_per_vhost_statistics() const {
    return use_per_vhost_statistics_;
  }
  void set_use_per_vhost_statistics(bool x) {
    use_per_vhost_statistics_ = x;
  }
  bool install_crash_handler() const {
    return install_crash_handler_;
  }
  void set_install_crash_handler(bool x) {
    install_crash_handler_ = x;
  }
  bool message_buffer_size() const {
    return message_buffer_size_;
  }
  void set_message_buffer_size(int x) {
    message_buffer_size_ = x;
  }

 private:
  Timer* timer_;
  scoped_ptr<SlowWorker> slow_worker_;
  scoped_ptr<AbstractSharedMem> shared_mem_runtime_;
  typedef std::map<GoogleString, NgxCache*> PathCacheMap;
  PathCacheMap path_cache_map_;
  MD5Hasher cache_hasher_;
  // main_conf will have only options set in the main block.  It may be NULL,
  // and we do not take ownership.
  NgxRewriteOptions* main_conf_;
  typedef std::set<NgxServerContext*> NgxServerContextSet;
  NgxServerContextSet uninitialized_server_contexts_;

  // memcache connections are expensive.  Just allocate one per
  // distinct server-list.  At the moment there is no consistency
  // checking for other parameters.  Note that each memcached
  // interface share the thread allocation, based on the
  // ModPagespeedMemcachedThreads settings first encountered for
  // a particular server-set.
  //
  // The QueuedWorkerPool for async cache-gets is shared among all
  // memcached connections.
  //
  // The CacheInterface* value in the MemcacheMap now includes,
  // depending on options, instances of CacheBatcher, AsyncCache,
  // and CacheStats.  Explicit lists of AprMemCache instances and
  // AsyncCache objects are also included, as they require extra
  // treatment during startup and shutdown.
  typedef std::map<GoogleString, CacheInterface*> MemcachedMap;
  MemcachedMap memcached_map_;
  scoped_ptr<QueuedWorkerPool> memcached_pool_;
  std::vector<AprMemCache*> memcache_servers_;
  std::vector<AsyncCache*> async_caches_;
  bool threads_started_;
  // If true, we'll have a separate statistics object for each vhost
  // (along with a global aggregate), rather than just a single object
  // aggregating all of them.
  bool use_per_vhost_statistics_;
  bool is_root_process_;
  NgxMessageHandler* ngx_message_handler_;
  NgxMessageHandler* ngx_html_parse_message_handler_;
  bool install_crash_handler_;
  int message_buffer_size_;
  scoped_ptr<SharedCircularBuffer> shared_circular_buffer_;
  scoped_ptr<SharedMemStatistics> shared_mem_statistics_;
  bool statistics_frozen_;

  NgxUrlAsyncFetcher* ngx_url_async_fetcher_;
  ngx_log_t* log_;
  ngx_msec_t resolver_timeout_;
  ngx_resolver_t* resolver_;
  DISALLOW_COPY_AND_ASSIGN(NgxRewriteDriverFactory);
};

}  // namespace net_instaweb

#endif  // NGX_REWRITE_DRIVER_FACTORY_H_<|MERGE_RESOLUTION|>--- conflicted
+++ resolved
@@ -20,21 +20,15 @@
 #define NGX_REWRITE_DRIVER_FACTORY_H_
 
 extern "C" {
-<<<<<<< HEAD
-#include <ngx_core.h>
-#include <ngx_http.h>
-#include <ngx_config.h>
-}
-
-=======
   #include <ngx_core.h>
+  #include <ngx_http.h>
+  #include <ngx_config.h>
   #include <ngx_log.h>
 }
 
 #include <set>
 
 #include "apr_pools.h"
->>>>>>> acec3ae6
 #include "base/scoped_ptr.h"
 #include "net/instaweb/rewriter/public/rewrite_driver_factory.h"
 #include "net/instaweb/util/public/md5_hasher.h"
@@ -53,34 +47,23 @@
 class NgxCache;
 class NgxMessageHandler;
 class NgxRewriteOptions;
-<<<<<<< HEAD
-class AprMemCache;
-class CacheInterface;
-class AsyncCache;
 class NgxUrlAsyncFetcher;
-=======
 class SharedCircularBuffer;
 class SharedMemRefererStatistics;
 class SharedMemStatistics;
 class SlowWorker;
 class StaticJavaScriptManager;
 class Statistics;
->>>>>>> acec3ae6
 
 class NgxRewriteDriverFactory : public RewriteDriverFactory {
  public:
   static const char kStaticJavaScriptPrefix[];
   static const char kMemcached[];
 
-<<<<<<< HEAD
   // main_conf will have only options set in the main block.  It may be NULL,
   // and we do not take ownership.
-  NgxRewriteDriverFactory(ngx_msec_t resolver_timeout,
-      ngx_resolver_t* resolver,
-      NgxRewriteOptions* main_conf);
-=======
-  explicit NgxRewriteDriverFactory();
->>>>>>> acec3ae6
+  explicit NgxRewriteDriverFactory(ngx_msec_t resolver_timeout,
+                                   ngx_resolver_t* resolver);
   virtual ~NgxRewriteDriverFactory();
   virtual Hasher* NewHasher();
   virtual UrlFetcher* DefaultUrlFetcher();
