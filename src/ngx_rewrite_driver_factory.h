/*
 * Copyright 2012 Google Inc.
 *
 * Licensed under the Apache License, Version 2.0 (the "License");
 * you may not use this file except in compliance with the License.
 * You may obtain a copy of the License at
 *
 *      http://www.apache.org/licenses/LICENSE-2.0
 *
 * Unless required by applicable law or agreed to in writing, software
 * distributed under the License is distributed on an "AS IS" BASIS,
 * WITHOUT WARRANTIES OR CONDITIONS OF ANY KIND, either express or implied.
 * See the License for the specific language governing permissions and
 * limitations under the License.
 */

// Author: jefftk@google.com (Jeff Kaufman)

#ifndef NGX_REWRITE_DRIVER_FACTORY_H_
#define NGX_REWRITE_DRIVER_FACTORY_H_

#include <set>

#include "apr_pools.h"
#include "base/scoped_ptr.h"
#include "net/instaweb/rewriter/public/rewrite_driver_factory.h"
#include "net/instaweb/util/public/md5_hasher.h"
#include "net/instaweb/util/public/simple_stats.h"

// TODO(oschaaf): We should reparent ApacheRewriteDriverFactory and
// NgxRewriteDriverFactory to a new class OriginRewriteDriverFactory and factor
// out as much as possible.

namespace net_instaweb {

class AbstractSharedMem;
class AprMemCache;
class AsyncCache;
class CacheInterface;
class NgxServerContext;
class NgxCache;
class NgxRewriteOptions;
class SlowWorker;
class StaticJavaScriptManager;

class NgxRewriteDriverFactory : public RewriteDriverFactory {
 public:
  static const char kStaticJavaScriptPrefix[];
  static const char kMemcached[];

  // main_conf will have only options set in the main block.  It may be NULL,
  // and we do not take ownership.
  explicit NgxRewriteDriverFactory(NgxRewriteOptions* main_conf);
  virtual ~NgxRewriteDriverFactory();
  virtual Hasher* NewHasher();
  virtual UrlFetcher* DefaultUrlFetcher();
  virtual UrlAsyncFetcher* DefaultAsyncUrlFetcher();
  virtual MessageHandler* DefaultHtmlParseMessageHandler();
  virtual MessageHandler* DefaultMessageHandler();
  virtual FileSystem* DefaultFileSystem();
  virtual Timer* DefaultTimer();
  virtual NamedLockManager* DefaultLockManager();
  virtual void SetupCaches(ServerContext* server_context);
  virtual Statistics* statistics();
  // Create a new RewriteOptions.  In this implementation it will be an
  // NgxRewriteOptions.
  virtual RewriteOptions* NewRewriteOptions();
  // Print out details of all the connections to memcached servers.
  void PrintMemCacheStats(GoogleString* out);
  // Initializes the StaticJavascriptManager.
  virtual void InitStaticJavascriptManager(
      StaticJavascriptManager* static_js_manager);
  // Release all the resources. It also calls the base class ShutDown to
  // release the base class resources.
  virtual void ShutDown();
  virtual void StopCacheActivity();
  NgxServerContext* MakeNgxServerContext();
  // Finds a Cache for the file_cache_path in the config.  If none exists,
  // creates one, using all the other parameters in the NgxRewriteOptions.
  // Currently, no checking is done that the other parameters (e.g. cache
  // size, cleanup interval, etc.) are consistent.
  NgxCache* GetCache(NgxRewriteOptions* rewrite_options);

  AbstractSharedMem* shared_mem_runtime() const {
    return shared_mem_runtime_.get();
  }

  SlowWorker* slow_worker() { return slow_worker_.get(); }

  // Create a new AprMemCache from the given hostname[:port] specification.
  AprMemCache* NewAprMemCache(const GoogleString& spec);

  // Makes a memcached-based cache if the configuration contains a
  // memcached server specification.  The l2_cache passed in is used
  // to handle puts/gets for huge (>1M) values.  NULL is returned if
  // memcached is not specified for this server.
  //
  // If a non-null CacheInterface* is returned, its ownership is transferred
  // to the caller and must be freed on destruction.
  CacheInterface* GetMemcached(NgxRewriteOptions* options,
                               CacheInterface* l2_cache);

  // Returns the filesystem metadata cache for the given config's specification
  // (if it has one). NULL is returned if no cache is specified.
  CacheInterface* GetFilesystemMetadataCache(NgxRewriteOptions* config);

  // Starts pagespeed threads if they've not been started already.  Must be
  // called after the caller has finished any forking it intends to do.
  void StartThreads();
  // This helper method contains init procedures invoked by both RootInit()
  // and ChildInit()
  void ParentOrChildInit();
  // For shared memory resources the general setup we follow is to have the
  // first running process (aka the root) create the necessary segments and
  // fill in their shared data structures, while processes created to actually
  // handle requests attach to already existing shared data structures.
  //
  // During normal server startup[1], RootInit() is called from the nginx hooks
  // in the root process for the first task, and then ChildInit() is called in
  // any child process.
  //
  // Keep in mind, however, that when fork() is involved a process may
  // effectively see both calls, in which case the 'ChildInit' call would
  // come second and override the previous root status. Both calls are also
  // invoked in the debug single-process mode.
  //
  // [1] Besides normal startup, nginx also uses a temporary process to
  // syntax check the config file. That basically looks like a complete
  // normal startup and shutdown to the code.
  bool is_root_process() const { return is_root_process_; }
  void RootInit();
  void ChildInit();

  bool use_per_vhost_statistics() const {
    return use_per_vhost_statistics_;
  }

  void set_use_per_vhost_statistics(bool x) {
    use_per_vhost_statistics_ = x;
  }
 private:
  SimpleStats simple_stats_;
  Timer* timer_;
  scoped_ptr<SlowWorker> slow_worker_;
  scoped_ptr<AbstractSharedMem> shared_mem_runtime_;
  typedef std::map<GoogleString, NgxCache*> PathCacheMap;
  PathCacheMap path_cache_map_;
  MD5Hasher cache_hasher_;
  NgxRewriteOptions* main_conf_;
  typedef std::set<NgxServerContext*> NgxServerContextSet;
  NgxServerContextSet uninitialized_server_contexts_;

  // memcache connections are expensive.  Just allocate one per
  // distinct server-list.  At the moment there is no consistency
  // checking for other parameters.  Note that each memcached
  // interface share the thread allocation, based on the
  // ModPagespeedMemcachedThreads settings first encountered for
  // a particular server-set.
  //
  // The QueuedWorkerPool for async cache-gets is shared among all
  // memcached connections.
  //
  // The CacheInterface* value in the MemcacheMap now includes,
  // depending on options, instances of CacheBatcher, AsyncCache,
  // and CacheStats.  Explicit lists of AprMemCache instances and
  // AsyncCache objects are also included, as they require extra
  // treatment during startup and shutdown.
  typedef std::map<GoogleString, CacheInterface*> MemcachedMap;
  MemcachedMap memcached_map_;
  scoped_ptr<QueuedWorkerPool> memcached_pool_;
  std::vector<AprMemCache*> memcache_servers_;
  std::vector<AsyncCache*> async_caches_;
  bool threads_started_;
<<<<<<< HEAD
  // If true, we'll have a separate statistics object for each vhost
  // (along with a global aggregate), rather than just a single object
  // aggregating all of them.
  bool use_per_vhost_statistics_;
  
=======
  bool is_root_process_;

>>>>>>> 573e88c3
  DISALLOW_COPY_AND_ASSIGN(NgxRewriteDriverFactory);
};

}  // namespace net_instaweb

#endif  // NGX_REWRITE_DRIVER_FACTORY_H_<|MERGE_RESOLUTION|>--- conflicted
+++ resolved
@@ -171,16 +171,12 @@
   std::vector<AprMemCache*> memcache_servers_;
   std::vector<AsyncCache*> async_caches_;
   bool threads_started_;
-<<<<<<< HEAD
   // If true, we'll have a separate statistics object for each vhost
   // (along with a global aggregate), rather than just a single object
   // aggregating all of them.
   bool use_per_vhost_statistics_;
-  
-=======
   bool is_root_process_;
 
->>>>>>> 573e88c3
   DISALLOW_COPY_AND_ASSIGN(NgxRewriteDriverFactory);
 };
 
