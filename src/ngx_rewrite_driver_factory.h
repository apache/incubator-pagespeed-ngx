--- conflicted
+++ resolved
@@ -133,15 +133,10 @@
   // syntax check the config file. That basically looks like a complete
   // normal startup and shutdown to the code.
   bool is_root_process() const { return is_root_process_; }
-<<<<<<< HEAD
-  void RootInit();
-  void ChildInit();
-=======
   void RootInit(ngx_log_t* log);
   void ChildInit(ngx_log_t* log);
   void SharedCircularBufferInit(bool is_root);
   NgxMessageHandler* ngx_message_handler() { return ngx_message_handler_; }
->>>>>>> 4f6f1559
   void set_main_conf(NgxRewriteOptions* main_conf) {  main_conf_ = main_conf; }
 
   bool use_per_vhost_statistics() const {
