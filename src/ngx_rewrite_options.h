--- conflicted
+++ resolved
@@ -32,13 +32,8 @@
 
 namespace net_instaweb {
 
-<<<<<<< HEAD
+class NgxRewriteDriverFactory;
 class NgxRewriteOptions : public SystemRewriteOptions {
-=======
-class NgxRewriteDriverFactory;
-
-class NgxRewriteOptions : public RewriteOptions {
->>>>>>> e081fff0
  public:
   // See rewrite_options::Initialize and ::Terminate
   static void Initialize();
@@ -70,105 +65,7 @@
   static const NgxRewriteOptions* DynamicCast(const RewriteOptions* instance);
   static NgxRewriteOptions* DynamicCast(RewriteOptions* instance);
 
-<<<<<<< HEAD
-=======
-  // Name of the actual type of this instance as a poor man's RTTI.
-  virtual const char* class_name() const;
 
-  // TODO(jefftk): All these caching-related getters and setters could move to
-  // an OriginRewriteOptions.
-  const GoogleString& file_cache_path() const {
-    return file_cache_path_.value();
-  }
-  void set_file_cache_path(GoogleString x) {
-    set_option(x, &file_cache_path_);
-  }
-  int64 file_cache_clean_interval_ms() const {
-    return file_cache_clean_interval_ms_.value();
-  }
-  void set_file_cache_clean_interval_ms(int64 x) {
-    set_option(x, &file_cache_clean_interval_ms_);
-  }
-  int64 file_cache_clean_size_kb() const {
-    return file_cache_clean_size_kb_.value();
-  }
-  void set_file_cache_clean_size_kb(int64 x) {
-    set_option(x, &file_cache_clean_size_kb_);
-  }
-  int64 file_cache_clean_inode_limit() const {
-    return file_cache_clean_inode_limit_.value();
-  }
-  void set_file_cache_clean_inode_limit(int64 x) {
-    set_option(x, &file_cache_clean_inode_limit_);
-  }
-  int64 lru_cache_byte_limit() const {
-    return lru_cache_byte_limit_.value();
-  }
-  void set_lru_cache_byte_limit(int64 x) {
-    set_option(x, &lru_cache_byte_limit_);
-  }
-  int64 lru_cache_kb_per_process() const {
-    return lru_cache_kb_per_process_.value();
-  }
-  void set_lru_cache_kb_per_process(int64 x) {
-    set_option(x, &lru_cache_kb_per_process_);
-  }
-  bool use_shared_mem_locking() const {
-    return use_shared_mem_locking_.value();
-  }
-  void set_use_shared_mem_locking(bool x) {
-    set_option(x, &use_shared_mem_locking_);
-  }
-  const GoogleString& memcached_servers() const {
-    return memcached_servers_.value();
-  }
-  void set_memcached_servers(GoogleString x) {
-    set_option(x, &memcached_servers_);
-  }
-  int memcached_threads() const {
-    return memcached_threads_.value();
-  }
-  void set_memcached_threads(int x) {
-    set_option(x, &memcached_threads_);
-  }
-  const GoogleString& fetcher_proxy() const {
-    return fetcher_proxy_.value();
-  }
-  void set_fetcher_proxy(GoogleString x) {
-    set_option(x, &fetcher_proxy_);
-  }
-  bool statistics_enabled() const {
-    return statistics_enabled_.value();
-  }
-  void set_statistics_enabled(bool x) {
-    set_option(x, &statistics_enabled_);
-  }
-  bool statistics_logging_enabled() const {
-    return statistics_logging_enabled_.value();
-  }
-  void set_statistics_logging_enabled(bool x) {
-    set_option(x, &statistics_logging_enabled_);
-  }
-  const GoogleString& statistics_logging_file() const {
-    return statistics_logging_file_.value();
-  }
-  const GoogleString& statistics_logging_charts_css() const {
-    return statistics_logging_charts_css_.value();
-  }
-  const GoogleString& statistics_logging_charts_js() const {
-    return statistics_logging_charts_js_.value();
-  }
-  void set_statistics_logging_file(GoogleString x) {
-    set_option(x, &statistics_logging_file_);
-  }
-  int64 statistics_logging_interval_ms() const {
-    return statistics_logging_interval_ms_.value();
-  }
-  void set_statistics_logging_interval_ms(int64 x) {
-    set_option(x, &statistics_logging_interval_ms_);
-  }
-
->>>>>>> e081fff0
  private:
   // Helper methods for ParseAndSetOptions().  Each can:
   //  - return kOptionNameUnknown and not set msg:
@@ -186,18 +83,10 @@
   // detailed message goes to their log via handler.
   OptionSettingResult ParseAndSetOptions0(
       StringPiece directive, GoogleString* msg, MessageHandler* handler);
-<<<<<<< HEAD
 
   // These are called via RewriteOptions::ParseAndSetOptionFromName[123]
   virtual OptionSettingResult ParseAndSetOptionFromEnum1(
       OptionEnum name, StringPiece arg,
-=======
-  OptionSettingResult ParseAndSetOptions1(
-      StringPiece directive, StringPiece arg, GoogleString* msg,
-      MessageHandler* handler, NgxRewriteDriverFactory* driver_factory);
-  OptionSettingResult ParseAndSetOptions2(
-      StringPiece directive, StringPiece arg1, StringPiece arg2,
->>>>>>> e081fff0
       GoogleString* msg, MessageHandler* handler);
 
   // We may want to override 2- and 3-argument versions as well in the future,
@@ -229,13 +118,6 @@
 
   // TODO(jefftk): support fetch proxy in server and location blocks.
 
-  Option<GoogleString> statistics_logging_file_;
-  Option<GoogleString> statistics_logging_charts_css_;
-  Option<GoogleString> statistics_logging_charts_js_;
-  Option<bool> statistics_enabled_;
-  Option<bool> statistics_logging_enabled_;
-  Option<int64> statistics_logging_interval_ms_;
-
   DISALLOW_COPY_AND_ASSIGN(NgxRewriteOptions);
 };
 
