/*
 * Copyright 2012 Google Inc.
 *
 * Licensed under the Apache License, Version 2.0 (the "License");
 * you may not use this file except in compliance with the License.
 * You may obtain a copy of the License at
 *
 *      http://www.apache.org/licenses/LICENSE-2.0
 *
 * Unless required by applicable law or agreed to in writing, software
 * distributed under the License is distributed on an "AS IS" BASIS,
 * WITHOUT WARRANTIES OR CONDITIONS OF ANY KIND, either express or implied.
 * See the License for the specific language governing permissions and
 * limitations under the License.
 */

// Author: jefftk@google.com (Jeff Kaufman)

#include "ngx_server_context.h"

#include "ngx_rewrite_options.h"
#include "ngx_rewrite_driver_factory.h"
#include "net/instaweb/system/public/system_caches.h"

#include "net/instaweb/rewriter/public/rewrite_stats.h"
#include "net/instaweb/util/public/shared_mem_statistics.h"
#include "net/instaweb/util/public/split_statistics.h"
#include "net/instaweb/util/public/statistics.h"

namespace net_instaweb {

const char kCacheFlushCount[] = "cache_flush_count";
const char kCacheFlushTimestampMs[] = "cache_flush_timestamp_ms";

// Statistics histogram names.
const char kHtmlRewriteTimeUsHistogram[] = "Html Time us Histogram";


NgxServerContext::NgxServerContext(NgxRewriteDriverFactory* factory)
    : ServerContext(factory),
      ngx_factory_(factory),
      initialized_(false) {
}

NgxServerContext::~NgxServerContext() {
}

NgxRewriteOptions* NgxServerContext::config() {
  return NgxRewriteOptions::DynamicCast(global_options());
}

void NgxServerContext::ChildInit() {
  DCHECK(!initialized_);
  if (!initialized_) {
    initialized_ = true;
<<<<<<< HEAD
    set_lock_manager(ngx_factory_->caches()->GetLockManager(config()));
=======
    NgxCache* cache = ngx_factory_->GetCache(config());
    set_lock_manager(cache->lock_manager());

    if (split_statistics_.get() != NULL) {
      // Readjust the SHM stuff for the new process
      local_statistics_->Init(false, message_handler());

      // Create local stats for the ServerContext, and fill in its
      // statistics() and rewrite_stats() using them; if we didn't do this here
      // they would get set to the factory's by the InitServerContext call
      // below.
      set_statistics(split_statistics_.get());
      local_rewrite_stats_.reset(new RewriteStats(
          split_statistics_.get(), ngx_factory_->thread_system(),
          ngx_factory_->timer()));
      set_rewrite_stats(local_rewrite_stats_.get());
    }

>>>>>>> e081fff0
    ngx_factory_->InitServerContext(this);
    // TODO(oschaaf): in mod_pagespeed, the ServerContext owns
    // the fetchers, and sets up the UrlAsyncFetcherStats here
  }
}

void NgxServerContext::CreateLocalStatistics(
    Statistics* global_statistics) {
  local_statistics_ =
      ngx_factory_->AllocateAndInitSharedMemStatistics(
          hostname_identifier(),
          config()->statistics_logging_enabled(),
          config()->statistics_logging_interval_ms(),
          config()->statistics_logging_file());
  split_statistics_.reset(new SplitStatistics(
      ngx_factory_->thread_system(), local_statistics_, global_statistics));
  // local_statistics_ was ::InitStat'd by AllocateAndInitSharedMemStatistics,
  // but we need to take care of split_statistics_.
  NgxRewriteDriverFactory::InitStats(split_statistics_.get());
}

void NgxServerContext::InitStats(Statistics* statistics) {
  // TODO(oschaaf): we need to port the cache flush mechanism
  statistics->AddVariable(kCacheFlushCount);
  statistics->AddVariable(kCacheFlushTimestampMs);
  Histogram* html_rewrite_time_us_histogram =
      statistics->AddHistogram(kHtmlRewriteTimeUsHistogram);
  // We set the boundary at 2 seconds which is about 2 orders of magnitude
  // worse than anything we have reasonably seen, to make sure we don't
  // cut off actual samples.
  html_rewrite_time_us_histogram->SetMaxValue(2 * Timer::kSecondUs);
  // TODO(oschaaf): Once the ServerContext owns the fetchers,
  // initialise UrlAsyncFetcherStats here
}

}  // namespace net_instaweb<|MERGE_RESOLUTION|>--- conflicted
+++ resolved
@@ -53,11 +53,7 @@
   DCHECK(!initialized_);
   if (!initialized_) {
     initialized_ = true;
-<<<<<<< HEAD
     set_lock_manager(ngx_factory_->caches()->GetLockManager(config()));
-=======
-    NgxCache* cache = ngx_factory_->GetCache(config());
-    set_lock_manager(cache->lock_manager());
 
     if (split_statistics_.get() != NULL) {
       // Readjust the SHM stuff for the new process
@@ -74,7 +70,6 @@
       set_rewrite_stats(local_rewrite_stats_.get());
     }
 
->>>>>>> e081fff0
     ngx_factory_->InitServerContext(this);
     // TODO(oschaaf): in mod_pagespeed, the ServerContext owns
     // the fetchers, and sets up the UrlAsyncFetcherStats here
